pragma solidity 0.5.16;

// Inheritance
import "./interfaces/IERC20.sol";
import "./ExternStateToken.sol";
import "./MixinResolver.sol";
import "./interfaces/IPeriFinance.sol";

// Libraries
import "./SafeDecimalMath.sol";

// Internal references
import "./interfaces/IPynth.sol";
import "./TokenState.sol";
import "./interfaces/IPeriFinanceState.sol";
import "./interfaces/ISystemStatus.sol";
import "./interfaces/IExchanger.sol";
import "./interfaces/IIssuer.sol";
import "./interfaces/IRewardsDistribution.sol";
import "./interfaces/IVirtualPynth.sol";
import "./interfaces/IStakingStateUSDC.sol";

interface IBlacklistManager {
    function flagged(address _account) external view returns (bool);
}

contract BasePeriFinance is IERC20, ExternStateToken, MixinResolver, IPeriFinance {
    using SafeMath for uint;
    using SafeDecimalMath for uint;

    // ========== STATE VARIABLES ==========

    // Available Pynths which can be used with the system
    string public constant TOKEN_NAME = "Peri Finance Token";
    string public constant TOKEN_SYMBOL = "PERI";
    uint8 public constant DECIMALS = 18;
    bytes32 public constant pUSD = "pUSD";

    // ========== ADDRESS RESOLVER CONFIGURATION ==========
    bytes32 private constant CONTRACT_PERIFINANCESTATE = "PeriFinanceState";
    bytes32 private constant CONTRACT_SYSTEMSTATUS = "SystemStatus";
    bytes32 private constant CONTRACT_EXCHANGER = "Exchanger";
    bytes32 private constant CONTRACT_ISSUER = "Issuer";
    bytes32 private constant CONTRACT_REWARDSDISTRIBUTION = "RewardsDistribution";
    bytes32 private constant CONTRACT_STAKINGSTATE_USDC = "StakingStateUSDC";

    IBlacklistManager public blacklistManager;

    // ========== CONSTRUCTOR ==========

    constructor(
        address payable _proxy,
        TokenState _tokenState,
        address _owner,
        uint _totalSupply,
        address _resolver,
        address _blacklistManager
    )
        public
        ExternStateToken(_proxy, _tokenState, TOKEN_NAME, TOKEN_SYMBOL, _totalSupply, DECIMALS, _owner)
        MixinResolver(_resolver)
    {
        blacklistManager = IBlacklistManager(_blacklistManager);
    }

    // ========== VIEWS ==========

    // Note: use public visibility so that it can be invoked in a subclass
    function resolverAddressesRequired() public view returns (bytes32[] memory addresses) {
        addresses = new bytes32[](6);
        addresses[0] = CONTRACT_PERIFINANCESTATE;
        addresses[1] = CONTRACT_SYSTEMSTATUS;
        addresses[2] = CONTRACT_EXCHANGER;
        addresses[3] = CONTRACT_ISSUER;
        addresses[4] = CONTRACT_REWARDSDISTRIBUTION;
        addresses[5] = CONTRACT_STAKINGSTATE_USDC;
    }

    function periFinanceState() internal view returns (IPeriFinanceState) {
        return IPeriFinanceState(requireAndGetAddress(CONTRACT_PERIFINANCESTATE));
    }

    function systemStatus() internal view returns (ISystemStatus) {
        return ISystemStatus(requireAndGetAddress(CONTRACT_SYSTEMSTATUS));
    }

    function exchanger() internal view returns (IExchanger) {
        return IExchanger(requireAndGetAddress(CONTRACT_EXCHANGER));
    }

    function issuer() internal view returns (IIssuer) {
        return IIssuer(requireAndGetAddress(CONTRACT_ISSUER));
    }

    function stakingStateUSDC() internal view returns (IStakingStateUSDC) {
        return IStakingStateUSDC(requireAndGetAddress(CONTRACT_STAKINGSTATE_USDC));
    }

    function rewardsDistribution() internal view returns (IRewardsDistribution) {
        return IRewardsDistribution(requireAndGetAddress(CONTRACT_REWARDSDISTRIBUTION));
    }

    function getRequiredAddress(bytes32 _contractName) external view returns (address) {
        return requireAndGetAddress(_contractName);
    }

    function debtBalanceOf(address account, bytes32 currencyKey) external view returns (uint) {
        return issuer().debtBalanceOf(account, currencyKey);
    }

    function totalIssuedPynths(bytes32 currencyKey) external view returns (uint) {
        return issuer().totalIssuedPynths(currencyKey, false);
    }

    function totalIssuedPynthsExcludeEtherCollateral(bytes32 currencyKey) external view returns (uint) {
        return issuer().totalIssuedPynths(currencyKey, true);
    }

    function availableCurrencyKeys() external view returns (bytes32[] memory) {
        return issuer().availableCurrencyKeys();
    }

    function availablePynthCount() external view returns (uint) {
        return issuer().availablePynthCount();
    }

    function availablePynths(uint index) external view returns (IPynth) {
        return issuer().availablePynths(index);
    }

    function pynths(bytes32 currencyKey) external view returns (IPynth) {
        return issuer().pynths(currencyKey);
    }

    function pynthsByAddress(address pynthAddress) external view returns (bytes32) {
        return issuer().pynthsByAddress(pynthAddress);
    }

    function isWaitingPeriod(bytes32 currencyKey) external view returns (bool) {
        return exchanger().maxSecsLeftInWaitingPeriod(messageSender, currencyKey) > 0;
    }

    function anyPynthOrPERIRateIsInvalid() external view returns (bool anyRateInvalid) {
        return issuer().anyPynthOrPERIRateIsInvalid();
    }

    function maxIssuablePynths(address account) external view returns (uint maxIssuable) {
        return issuer().maxIssuablePynths(account);
    }

    function externalTokenQuota(
        address _account,
        uint _additionalpUSD,
        uint _additionalExToken,
        bool _isIssue
    ) external view returns (uint) {
        return issuer().externalTokenQuota(_account, _additionalpUSD, _additionalExToken, _isIssue);
    }

    function remainingIssuablePynths(address account)
        external
        view
        returns (
            uint maxIssuable,
            uint alreadyIssued,
            uint totalSystemDebt
        )
    {
        return issuer().remainingIssuablePynths(account);
    }

    function collateralisationRatio(address _issuer) external view returns (uint) {
        return issuer().collateralisationRatio(_issuer);
    }

    function collateral(address account) external view returns (uint) {
        return issuer().collateral(account);
    }

    function transferablePeriFinance(address account) external view returns (uint transferable) {
        (transferable, ) = issuer().transferablePeriFinanceAndAnyRateIsInvalid(account, tokenState.balanceOf(account));
    }

    function _canTransfer(address account, uint value) internal view returns (bool) {
        (uint initialDebtOwnership, ) = periFinanceState().issuanceData(account);

        if (initialDebtOwnership > 0) {
            (uint transferable, bool anyRateIsInvalid) =
                issuer().transferablePeriFinanceAndAnyRateIsInvalid(account, tokenState.balanceOf(account));
            require(value <= transferable, "Cannot transfer staked or escrowed PERI");
            require(!anyRateIsInvalid, "A pynth or PERI rate is invalid");
        }
        return true;
    }

    // ========== MUTATIVE FUNCTIONS ==========

    function setBlacklistManager(address _blacklistManager) external onlyOwner {
        require(_blacklistManager != address(0), "address cannot be empty");

        blacklistManager = IBlacklistManager(_blacklistManager);
    }

    function exchange(
        bytes32 sourceCurrencyKey,
        uint sourceAmount,
        bytes32 destinationCurrencyKey
    )
        external
        exchangeActive(sourceCurrencyKey, destinationCurrencyKey)
        optionalProxy
        blacklisted(messageSender)
        returns (uint amountReceived)
    {
        _notImplemented();
        return exchanger().exchange(messageSender, sourceCurrencyKey, sourceAmount, destinationCurrencyKey, messageSender);
    }

    function exchangeOnBehalf(
        address exchangeForAddress,
        bytes32 sourceCurrencyKey,
        uint sourceAmount,
        bytes32 destinationCurrencyKey
    )
        external
        exchangeActive(sourceCurrencyKey, destinationCurrencyKey)
        optionalProxy
<<<<<<< HEAD
        blacklisted(messageSender)
        blacklisted(exchangeForAddress)
=======
        blacklisted(exchangeForAddress)
        blacklisted(messageSender)
>>>>>>> 7aed1ad8
        returns (uint amountReceived)
    {
        _notImplemented();
        return
            exchanger().exchangeOnBehalf(
                exchangeForAddress,
                messageSender,
                sourceCurrencyKey,
                sourceAmount,
                destinationCurrencyKey
            );
    }

    function settle(bytes32 currencyKey)
        external
        optionalProxy
        blacklisted(messageSender)
        returns (
            uint reclaimed,
            uint refunded,
            uint numEntriesSettled
        )
    {
        _notImplemented();
        return exchanger().settle(messageSender, currencyKey);
    }

    function exchangeWithTracking(
        bytes32 sourceCurrencyKey,
        uint sourceAmount,
        bytes32 destinationCurrencyKey,
        address originator,
        bytes32 trackingCode
    )
        external
        exchangeActive(sourceCurrencyKey, destinationCurrencyKey)
        optionalProxy
        blacklisted(messageSender)
        returns (uint amountReceived)
    {
        _notImplemented();
        return
            exchanger().exchangeWithTracking(
                messageSender,
                sourceCurrencyKey,
                sourceAmount,
                destinationCurrencyKey,
                messageSender,
                originator,
                trackingCode
            );
    }

    function exchangeOnBehalfWithTracking(
        address exchangeForAddress,
        bytes32 sourceCurrencyKey,
        uint sourceAmount,
        bytes32 destinationCurrencyKey,
        address originator,
        bytes32 trackingCode
    )
        external
        exchangeActive(sourceCurrencyKey, destinationCurrencyKey)
        optionalProxy
        blacklisted(messageSender)
        blacklisted(exchangeForAddress)
        returns (uint amountReceived)
    {
        _notImplemented();
        return
            exchanger().exchangeOnBehalfWithTracking(
                exchangeForAddress,
                messageSender,
                sourceCurrencyKey,
                sourceAmount,
                destinationCurrencyKey,
                originator,
                trackingCode
            );
    }

    function transfer(address to, uint value) external optionalProxy systemActive blacklisted(messageSender) returns (bool) {
        // Ensure they're not trying to exceed their locked amount -- only if they have debt.
        _canTransfer(messageSender, value);

        // Perform the transfer: if there is a problem an exception will be thrown in this call.
        _transferByProxy(messageSender, to, value);

        return true;
    }

    function transferFrom(
        address from,
        address to,
        uint value
    ) external optionalProxy systemActive blacklisted(messageSender) blacklisted(from) returns (bool) {
        // Ensure they're not trying to exceed their locked amount -- only if they have debt.
        _canTransfer(from, value);

        // Perform the transfer: if there is a problem,
        // an exception will be thrown in this call.
        return _transferFromByProxy(messageSender, from, to, value);
    }

    function issuePynths(bytes32 _currencyKey, uint _issueAmount)
        external
        issuanceActive
        optionalProxy
        blacklisted(messageSender)
    {
        issuer().issuePynths(messageSender, _currencyKey, _issueAmount);
    }

    function issueMaxPynths() external issuanceActive optionalProxy blacklisted(messageSender) {
        issuer().issueMaxPynths(messageSender);
    }

    function burnPynths(bytes32 _currencyKey, uint _burnAmount)
        external
        issuanceActive
        optionalProxy
        blacklisted(messageSender)
    {
        issuer().burnPynths(messageSender, _currencyKey, _burnAmount);
    }

    function fitToClaimable() external issuanceActive optionalProxy blacklisted(messageSender) {
        issuer().fitToClaimable(messageSender);
    }

    function exit() external issuanceActive optionalProxy blacklisted(messageSender) {
        issuer().exit(messageSender);
    }

    function exchangeWithVirtual(
        bytes32,
        uint,
        bytes32,
        bytes32
    ) external returns (uint, IVirtualPynth) {
        _notImplemented();
    }

    function liquidateDelinquentAccount(address, uint) external returns (bool) {
        _notImplemented();
    }

    function mintSecondary(address, uint) external {
        _notImplemented();
    }

    function mintSecondaryRewards(uint) external {
        _notImplemented();
    }

    function burnSecondary(address, uint) external {
        _notImplemented();
    }

    function _notImplemented() internal pure {
        revert("Cannot be run on this layer");
    }

    // ========== MODIFIERS ==========

    modifier systemActive() {
        _systemActive();
        _;
    }

    function _systemActive() private {
        systemStatus().requireSystemActive();
    }

    modifier issuanceActive() {
        _issuanceActive();
        _;
    }

    function _issuanceActive() private {
        systemStatus().requireIssuanceActive();
    }

    function _blacklisted(address _account) private {
        require(address(blacklistManager) != address(0), "Required contract is not set yet");
        require(!blacklistManager.flagged(_account), "Account is on blacklist");
    }

    modifier blacklisted(address _account) {
        _blacklisted(_account);
        _;
    }

    modifier exchangeActive(bytes32 src, bytes32 dest) {
        _exchangeActive(src, dest);
        _;
    }

    function _exchangeActive(bytes32 src, bytes32 dest) private {
        systemStatus().requireExchangeBetweenPynthsAllowed(src, dest);
    }

    modifier onlyExchanger() {
        _onlyExchanger();
        _;
    }

    function _onlyExchanger() private {
        require(msg.sender == address(exchanger()), "Only Exchanger can invoke this");
    }

    // ========== EVENTS ==========
    event PynthExchange(
        address indexed account,
        bytes32 fromCurrencyKey,
        uint256 fromAmount,
        bytes32 toCurrencyKey,
        uint256 toAmount,
        address toAddress
    );
    bytes32 internal constant PYNTHEXCHANGE_SIG =
        keccak256("PynthExchange(address,bytes32,uint256,bytes32,uint256,address)");

    function emitPynthExchange(
        address account,
        bytes32 fromCurrencyKey,
        uint256 fromAmount,
        bytes32 toCurrencyKey,
        uint256 toAmount,
        address toAddress
    ) external onlyExchanger {
        proxy._emit(
            abi.encode(fromCurrencyKey, fromAmount, toCurrencyKey, toAmount, toAddress),
            2,
            PYNTHEXCHANGE_SIG,
            addressToBytes32(account),
            0,
            0
        );
    }

    event ExchangeTracking(bytes32 indexed trackingCode, bytes32 toCurrencyKey, uint256 toAmount);
    bytes32 internal constant EXCHANGE_TRACKING_SIG = keccak256("ExchangeTracking(bytes32,bytes32,uint256)");

    function emitExchangeTracking(
        bytes32 trackingCode,
        bytes32 toCurrencyKey,
        uint256 toAmount
    ) external onlyExchanger {
        proxy._emit(abi.encode(toCurrencyKey, toAmount), 2, EXCHANGE_TRACKING_SIG, trackingCode, 0, 0);
    }

    event ExchangeReclaim(address indexed account, bytes32 currencyKey, uint amount);
    bytes32 internal constant EXCHANGERECLAIM_SIG = keccak256("ExchangeReclaim(address,bytes32,uint256)");

    function emitExchangeReclaim(
        address account,
        bytes32 currencyKey,
        uint256 amount
    ) external onlyExchanger {
        proxy._emit(abi.encode(currencyKey, amount), 2, EXCHANGERECLAIM_SIG, addressToBytes32(account), 0, 0);
    }

    event ExchangeRebate(address indexed account, bytes32 currencyKey, uint amount);
    bytes32 internal constant EXCHANGEREBATE_SIG = keccak256("ExchangeRebate(address,bytes32,uint256)");

    function emitExchangeRebate(
        address account,
        bytes32 currencyKey,
        uint256 amount
    ) external onlyExchanger {
        proxy._emit(abi.encode(currencyKey, amount), 2, EXCHANGEREBATE_SIG, addressToBytes32(account), 0, 0);
    }
}<|MERGE_RESOLUTION|>--- conflicted
+++ resolved
@@ -225,13 +225,8 @@
         external
         exchangeActive(sourceCurrencyKey, destinationCurrencyKey)
         optionalProxy
-<<<<<<< HEAD
         blacklisted(messageSender)
         blacklisted(exchangeForAddress)
-=======
-        blacklisted(exchangeForAddress)
-        blacklisted(messageSender)
->>>>>>> 7aed1ad8
         returns (uint amountReceived)
     {
         _notImplemented();
