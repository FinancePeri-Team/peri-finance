--- conflicted
+++ resolved
@@ -46,11 +46,7 @@
     struct FeePeriod {
         uint64 feePeriodId;
         uint64 startingDebtIndex;
-<<<<<<< HEAD
-        uint64 startingUsdcDebtIndex;
-=======
         uint64 startingUSDCDebtIndex;
->>>>>>> c50f22a3
         uint64 startTime;
         uint feesToDistribute;
         uint feesClaimed;
@@ -307,11 +303,7 @@
         // Increment periodId from the recent closed period feePeriodId
         _recentFeePeriodsStorage(0).feePeriodId = uint64(uint256(_recentFeePeriodsStorage(1).feePeriodId).add(1));
         _recentFeePeriodsStorage(0).startingDebtIndex = uint64(periFinanceState().debtLedgerLength());
-<<<<<<< HEAD
-        _recentFeePeriodsStorage(0).startingUsdcDebtIndex = uint64(stakeStateUsdc().debtLedgerLength());
-=======
         _recentFeePeriodsStorage(0).startingUSDCDebtIndex = uint64(stakingStateUSDC().debtLedgerLength());
->>>>>>> c50f22a3
         _recentFeePeriodsStorage(0).startTime = uint64(now);
 
         emitFeePeriodClosed(_recentFeePeriodsStorage(1).feePeriodId);
@@ -403,11 +395,7 @@
         uint feePeriodIndex,
         uint feePeriodId,
         uint startingDebtIndex,
-<<<<<<< HEAD
-        uint startingUsdcDebtIndex,
-=======
         uint startingUSDCDebtIndex,
->>>>>>> c50f22a3
         uint startTime,
         uint feesToDistribute,
         uint feesClaimed,
@@ -419,11 +407,7 @@
         _recentFeePeriods[_currentFeePeriod.add(feePeriodIndex).mod(FEE_PERIOD_LENGTH)] = FeePeriod({
             feePeriodId: uint64(feePeriodId),
             startingDebtIndex: uint64(startingDebtIndex),
-<<<<<<< HEAD
-            startingUsdcDebtIndex: uint64(startingUsdcDebtIndex),
-=======
             startingUSDCDebtIndex: uint64(startingUSDCDebtIndex),
->>>>>>> c50f22a3
             startTime: uint64(startTime),
             feesToDistribute: feesToDistribute,
             feesClaimed: feesClaimed,
