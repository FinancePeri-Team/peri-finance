pragma solidity 0.5.16;

// Inheritance
import "./Owned.sol";
import "./Proxyable.sol";
import "./LimitedSetup.sol";
import "./MixinResolver.sol";
import "./MixinSystemSettings.sol";
import "./interfaces/IFeePool.sol";

// Libraries
import "./SafeDecimalMath.sol";

// Internal references
import "./interfaces/IERC20.sol";
import "./interfaces/IPynth.sol";
import "./interfaces/ISystemStatus.sol";
import "./interfaces/IPeriFinance.sol";
import "./FeePoolState.sol";
import "./FeePoolEternalStorage.sol";
import "./interfaces/IExchanger.sol";
import "./interfaces/IIssuer.sol";
import "./interfaces/IPeriFinanceState.sol";
import "./interfaces/IRewardEscrowV2.sol";
import "./interfaces/IDelegateApprovals.sol";
import "./interfaces/IRewardsDistribution.sol";
import "./interfaces/IEtherCollateralpUSD.sol";
import "./interfaces/ICollateralManager.sol";

// https://docs.peri.finance/contracts/source/contracts/feepool
contract FeePool is Owned, Proxyable, LimitedSetup, MixinSystemSettings, IFeePool {
    using SafeMath for uint;
    using SafeDecimalMath for uint;

    // Where fees are pooled in pUSD.
    address public constant FEE_ADDRESS = 0xfeEFEEfeefEeFeefEEFEEfEeFeefEEFeeFEEFEeF;

    // pUSD currencyKey. Fees stored and paid in pUSD
    bytes32 private pUSD = "pUSD";

    // This struct represents the issuance activity that's happened in a fee period.
    struct FeePeriod {
        uint64 feePeriodId;
        uint64 startingDebtIndex;
        uint64 startTime;
        uint feesToDistribute;
        uint feesClaimed;
        uint rewardsToDistribute;
        uint rewardsClaimed;
    }

    // A staker(mintr) can claim from the previous fee period (7 days) only.
    // Fee Periods stored and managed from [0], such that [0] is always
    // the current active fee period which is not claimable until the
    // public function closeCurrentFeePeriod() is called closing the
    // current weeks collected fees. [1] is last weeks feeperiod
    uint8 public constant FEE_PERIOD_LENGTH = 2;

    FeePeriod[FEE_PERIOD_LENGTH] private _recentFeePeriods;
    uint256 private _currentFeePeriod;

    uint256 public quotaTolerance;

    /* ========== ADDRESS RESOLVER CONFIGURATION ========== */

    bytes32 private constant CONTRACT_SYSTEMSTATUS = "SystemStatus";
    bytes32 private constant CONTRACT_PERIFINANCE = "PeriFinance";
    bytes32 private constant CONTRACT_FEEPOOLSTATE = "FeePoolState";
    bytes32 private constant CONTRACT_FEEPOOLETERNALSTORAGE = "FeePoolEternalStorage";
    bytes32 private constant CONTRACT_EXCHANGER = "Exchanger";
    bytes32 private constant CONTRACT_ISSUER = "Issuer";
    bytes32 private constant CONTRACT_PERIFINANCESTATE = "PeriFinanceState";
    bytes32 private constant CONTRACT_REWARDESCROW_V2 = "RewardEscrowV2";
    bytes32 private constant CONTRACT_DELEGATEAPPROVALS = "DelegateApprovals";
    bytes32 private constant CONTRACT_ETH_COLLATERAL_PUSD = "EtherCollateralpUSD";
    bytes32 private constant CONTRACT_COLLATERALMANAGER = "CollateralManager";
    bytes32 private constant CONTRACT_REWARDSDISTRIBUTION = "RewardsDistribution";

    /* ========== ETERNAL STORAGE CONSTANTS ========== */

    bytes32 private constant LAST_FEE_WITHDRAWAL = "last_fee_withdrawal";

    constructor(
        address payable _proxy,
        address _owner,
        address _resolver
    ) public Owned(_owner) Proxyable(_proxy) LimitedSetup(3 weeks) MixinSystemSettings(_resolver) {
        // Set our initial fee period
        _recentFeePeriodsStorage(0).feePeriodId = 1;
        _recentFeePeriodsStorage(0).startTime = uint64(now);
    }

    /* ========== VIEWS ========== */
    function resolverAddressesRequired() public view returns (bytes32[] memory addresses) {
        bytes32[] memory existingAddresses = MixinSystemSettings.resolverAddressesRequired();
        bytes32[] memory newAddresses = new bytes32[](12);
        newAddresses[0] = CONTRACT_SYSTEMSTATUS;
        newAddresses[1] = CONTRACT_PERIFINANCE;
        newAddresses[2] = CONTRACT_FEEPOOLSTATE;
        newAddresses[3] = CONTRACT_FEEPOOLETERNALSTORAGE;
        newAddresses[4] = CONTRACT_EXCHANGER;
        newAddresses[5] = CONTRACT_ISSUER;
        newAddresses[6] = CONTRACT_PERIFINANCESTATE;
        newAddresses[7] = CONTRACT_REWARDESCROW_V2;
        newAddresses[8] = CONTRACT_DELEGATEAPPROVALS;
        newAddresses[9] = CONTRACT_ETH_COLLATERAL_PUSD;
        newAddresses[10] = CONTRACT_REWARDSDISTRIBUTION;
        newAddresses[11] = CONTRACT_COLLATERALMANAGER;
        addresses = combineArrays(existingAddresses, newAddresses);
    }

    function systemStatus() internal view returns (ISystemStatus) {
        return ISystemStatus(requireAndGetAddress(CONTRACT_SYSTEMSTATUS));
    }

    function periFinance() internal view returns (IPeriFinance) {
        return IPeriFinance(requireAndGetAddress(CONTRACT_PERIFINANCE));
    }

    function feePoolState() internal view returns (FeePoolState) {
        return FeePoolState(requireAndGetAddress(CONTRACT_FEEPOOLSTATE));
    }

    function feePoolEternalStorage() internal view returns (FeePoolEternalStorage) {
        return FeePoolEternalStorage(requireAndGetAddress(CONTRACT_FEEPOOLETERNALSTORAGE));
    }

    function exchanger() internal view returns (IExchanger) {
        return IExchanger(requireAndGetAddress(CONTRACT_EXCHANGER));
    }

    function etherCollateralpUSD() internal view returns (IEtherCollateralpUSD) {
        return IEtherCollateralpUSD(requireAndGetAddress(CONTRACT_ETH_COLLATERAL_PUSD));
    }

    function collateralManager() internal view returns (ICollateralManager) {
        return ICollateralManager(requireAndGetAddress(CONTRACT_COLLATERALMANAGER));
    }

    function issuer() internal view returns (IIssuer) {
        return IIssuer(requireAndGetAddress(CONTRACT_ISSUER));
    }

    function periFinanceState() internal view returns (IPeriFinanceState) {
        return IPeriFinanceState(requireAndGetAddress(CONTRACT_PERIFINANCESTATE));
    }

    function rewardEscrowV2() internal view returns (IRewardEscrowV2) {
        return IRewardEscrowV2(requireAndGetAddress(CONTRACT_REWARDESCROW_V2));
    }

    function delegateApprovals() internal view returns (IDelegateApprovals) {
        return IDelegateApprovals(requireAndGetAddress(CONTRACT_DELEGATEAPPROVALS));
    }

    function rewardsDistribution() internal view returns (IRewardsDistribution) {
        return IRewardsDistribution(requireAndGetAddress(CONTRACT_REWARDSDISTRIBUTION));
    }

    function issuanceRatio() external view returns (uint) {
        return getIssuanceRatio();
    }

    function feePeriodDuration() external view returns (uint) {
        return getFeePeriodDuration();
    }

    function targetThreshold() external view returns (uint) {
        return getTargetThreshold();
    }

    function recentFeePeriods(uint index)
        external
        view
        returns (
            uint64 feePeriodId,
            uint64 startingDebtIndex,
            uint64 startTime,
            uint feesToDistribute,
            uint feesClaimed,
            uint rewardsToDistribute,
            uint rewardsClaimed
        )
    {
        FeePeriod memory feePeriod = _recentFeePeriodsStorage(index);
        return (
            feePeriod.feePeriodId,
            feePeriod.startingDebtIndex,
            feePeriod.startTime,
            feePeriod.feesToDistribute,
            feePeriod.feesClaimed,
            feePeriod.rewardsToDistribute,
            feePeriod.rewardsClaimed
        );
    }

    function _recentFeePeriodsStorage(uint index) internal view returns (FeePeriod storage) {
        return _recentFeePeriods[(_currentFeePeriod + index) % FEE_PERIOD_LENGTH];
    }

    /* ========== MUTATIVE FUNCTIONS ========== */

    /**
     * @notice Logs an accounts issuance data per fee period
     * @param account Message.Senders account address
     * @param debtRatio Debt percentage this account has locked after minting or burning their pynth
     * @param debtEntryIndex The index in the global debt ledger. periFinanceState.issuanceData(account)
     * @dev onlyIssuer to call me on periFinance.issue() & periFinance.burn() calls to store the locked PERI
     * per fee period so we know to allocate the correct proportions of fees and rewards per period
     */
    function appendAccountIssuanceRecord(
        address account,
        uint debtRatio,
        uint debtEntryIndex
    ) external onlyIssuerAndPeriFinanceState {
        feePoolState().appendAccountIssuanceRecord(
            account,
            debtRatio,
            debtEntryIndex,
            _recentFeePeriodsStorage(0).startingDebtIndex
        );

        emitIssuanceDebtRatioEntry(account, debtRatio, debtEntryIndex, _recentFeePeriodsStorage(0).startingDebtIndex);
    }

    /**
     * @notice The Exchanger contract informs us when fees are paid.
     * @param amount susd amount in fees being paid.
     */
    function recordFeePaid(uint amount) external onlyInternalContracts {
        // Keep track off fees in pUSD in the open fee pool period.
        _recentFeePeriodsStorage(0).feesToDistribute = _recentFeePeriodsStorage(0).feesToDistribute.add(amount);
    }

    /**
     * @notice The RewardsDistribution contract informs us how many PERI rewards are sent to RewardEscrow to be claimed.
     */
    function setRewardsToDistribute(uint amount) external {
        address rewardsAuthority = address(rewardsDistribution());
        require(messageSender == rewardsAuthority || msg.sender == rewardsAuthority, "Caller is not rewardsAuthority");
        // Add the amount of PERI rewards to distribute on top of any rolling unclaimed amount
        _recentFeePeriodsStorage(0).rewardsToDistribute = _recentFeePeriodsStorage(0).rewardsToDistribute.add(amount);
    }

    function setQuotaTolerance(uint _val) external onlyOwner {
        require(_val < SafeDecimalMath.unit(), "Tolerance value cannot exceeds 1");

        quotaTolerance = _val;
    }

    /**
     * @notice Close the current fee period and start a new one.
     */
    function closeCurrentFeePeriod() external issuanceActive {
        require(getFeePeriodDuration() > 0, "Fee Period Duration not set");
        require(_recentFeePeriodsStorage(0).startTime <= (now - getFeePeriodDuration()), "Too early to close fee period");

        // Note:  when FEE_PERIOD_LENGTH = 2, periodClosing is the current period & periodToRollover is the last open claimable period
        FeePeriod storage periodClosing = _recentFeePeriodsStorage(FEE_PERIOD_LENGTH - 2);
        FeePeriod storage periodToRollover = _recentFeePeriodsStorage(FEE_PERIOD_LENGTH - 1);

        // Any unclaimed fees from the last period in the array roll back one period.
        // Because of the subtraction here, they're effectively proportionally redistributed to those who
        // have already claimed from the old period, available in the new period.
        // The subtraction is important so we don't create a ticking time bomb of an ever growing
        // number of fees that can never decrease and will eventually overflow at the end of the fee pool.
        _recentFeePeriodsStorage(FEE_PERIOD_LENGTH - 2).feesToDistribute = periodToRollover
            .feesToDistribute
            .sub(periodToRollover.feesClaimed)
            .add(periodClosing.feesToDistribute);
        _recentFeePeriodsStorage(FEE_PERIOD_LENGTH - 2).rewardsToDistribute = periodToRollover
            .rewardsToDistribute
            .sub(periodToRollover.rewardsClaimed)
            .add(periodClosing.rewardsToDistribute);

        // Shift the previous fee periods across to make room for the new one.
        _currentFeePeriod = _currentFeePeriod.add(FEE_PERIOD_LENGTH).sub(1).mod(FEE_PERIOD_LENGTH);

        // Clear the first element of the array to make sure we don't have any stale values.
        delete _recentFeePeriods[_currentFeePeriod];

        // Open up the new fee period.
        // Increment periodId from the recent closed period feePeriodId
        _recentFeePeriodsStorage(0).feePeriodId = uint64(uint256(_recentFeePeriodsStorage(1).feePeriodId).add(1));
        _recentFeePeriodsStorage(0).startingDebtIndex = uint64(periFinanceState().debtLedgerLength());
        _recentFeePeriodsStorage(0).startTime = uint64(now);

        emitFeePeriodClosed(_recentFeePeriodsStorage(1).feePeriodId);
    }

    /**
     * @notice Claim fees for last period when available or not already withdrawn.
     */
    function claimFees() external issuanceActive optionalProxy returns (bool) {
        return _claimFees(messageSender);
    }

    /**
     * @notice Delegated claimFees(). Call from the deletegated address
     * and the fees will be sent to the claimingForAddress.
     * approveClaimOnBehalf() must be called first to approve the deletage address
     * @param claimingForAddress The account you are claiming fees for
     */
    function claimOnBehalf(address claimingForAddress) external issuanceActive optionalProxy returns (bool) {
        require(delegateApprovals().canClaimFor(claimingForAddress, messageSender), "Not approved to claim on behalf");

        return _claimFees(claimingForAddress);
    }

    function _claimFees(address claimingAddress) internal returns (bool) {
        uint rewardsPaid = 0;
        uint feesPaid = 0;
        uint availableFees;
        uint availableRewards;

        // Address won't be able to claim fees if it is too far below the target c-ratio.
        // It will need to burn pynths then try claiming again.
        (bool feesClaimable, bool anyRateIsInvalid) = _isFeesClaimableAndAnyRatesInvalid(claimingAddress);

        require(feesClaimable, "C-Ratio below penalty threshold");

        require(!anyRateIsInvalid, "A pynth or PERI rate is invalid");

        // Get the claimingAddress available fees and rewards
        (availableFees, availableRewards) = feesAvailable(claimingAddress);

        require(
            availableFees > 0 || availableRewards > 0,
            "No fees or rewards available for period, or fees already claimed"
        );

        // Record the address has claimed for this period
        _setLastFeeWithdrawal(claimingAddress, _recentFeePeriodsStorage(1).feePeriodId);

        if (availableFees > 0) {
            // Record the fee payment in our recentFeePeriods
            feesPaid = _recordFeePayment(availableFees);

            // Send them their fees
            _payFees(claimingAddress, feesPaid);
        }

        if (availableRewards > 0) {
            // Record the reward payment in our recentFeePeriods
            rewardsPaid = _recordRewardPayment(availableRewards);

            // Send them their rewards
            _payRewards(claimingAddress, rewardsPaid);
        }

        emitFeesClaimed(claimingAddress, feesPaid, rewardsPaid);

        return true;
    }

    /**
     * @notice Admin function to import the FeePeriod data from the previous contract
     */
    function importFeePeriod(
        uint feePeriodIndex,
        uint feePeriodId,
        uint startingDebtIndex,
        uint startTime,
        uint feesToDistribute,
        uint feesClaimed,
        uint rewardsToDistribute,
        uint rewardsClaimed
    ) public optionalProxy_onlyOwner onlyDuringSetup {
        require(startingDebtIndex <= periFinanceState().debtLedgerLength(), "Cannot import bad data");

        _recentFeePeriods[_currentFeePeriod.add(feePeriodIndex).mod(FEE_PERIOD_LENGTH)] = FeePeriod({
            feePeriodId: uint64(feePeriodId),
            startingDebtIndex: uint64(startingDebtIndex),
            startTime: uint64(startTime),
            feesToDistribute: feesToDistribute,
            feesClaimed: feesClaimed,
            rewardsToDistribute: rewardsToDistribute,
            rewardsClaimed: rewardsClaimed
        });
    }

    /**
     * @notice Record the fee payment in our recentFeePeriods.
     * @param pUSDAmount The amount of fees priced in pUSD.
     */
    function _recordFeePayment(uint pUSDAmount) internal returns (uint) {
        // Don't assign to the parameter
        uint remainingToAllocate = pUSDAmount;

        uint feesPaid;
        // Start at the oldest period and record the amount, moving to newer periods
        // until we've exhausted the amount.
        // The condition checks for overflow because we're going to 0 with an unsigned int.
        for (uint i = FEE_PERIOD_LENGTH - 1; i < FEE_PERIOD_LENGTH; i--) {
            uint feesAlreadyClaimed = _recentFeePeriodsStorage(i).feesClaimed;
            uint delta = _recentFeePeriodsStorage(i).feesToDistribute.sub(feesAlreadyClaimed);

            if (delta > 0) {
                // Take the smaller of the amount left to claim in the period and the amount we need to allocate
                uint amountInPeriod = delta < remainingToAllocate ? delta : remainingToAllocate;

                _recentFeePeriodsStorage(i).feesClaimed = feesAlreadyClaimed.add(amountInPeriod);
                remainingToAllocate = remainingToAllocate.sub(amountInPeriod);
                feesPaid = feesPaid.add(amountInPeriod);

                // No need to continue iterating if we've recorded the whole amount;
                if (remainingToAllocate == 0) return feesPaid;

                // We've exhausted feePeriods to distribute and no fees remain in last period
                // User last to claim would in this scenario have their remainder slashed
                if (i == 0 && remainingToAllocate > 0) {
                    remainingToAllocate = 0;
                }
            }
        }

        return feesPaid;
    }

    /**
     * @notice Record the reward payment in our recentFeePeriods.
     * @param periAmount The amount of PERI tokens.
     */
    function _recordRewardPayment(uint periAmount) internal returns (uint) {
        // Don't assign to the parameter
        uint remainingToAllocate = periAmount;

        uint rewardPaid;

        // Start at the oldest period and record the amount, moving to newer periods
        // until we've exhausted the amount.
        // The condition checks for overflow because we're going to 0 with an unsigned int.
        for (uint i = FEE_PERIOD_LENGTH - 1; i < FEE_PERIOD_LENGTH; i--) {
            uint toDistribute =
                _recentFeePeriodsStorage(i).rewardsToDistribute.sub(_recentFeePeriodsStorage(i).rewardsClaimed);

            if (toDistribute > 0) {
                // Take the smaller of the amount left to claim in the period and the amount we need to allocate
                uint amountInPeriod = toDistribute < remainingToAllocate ? toDistribute : remainingToAllocate;

                _recentFeePeriodsStorage(i).rewardsClaimed = _recentFeePeriodsStorage(i).rewardsClaimed.add(amountInPeriod);
                remainingToAllocate = remainingToAllocate.sub(amountInPeriod);
                rewardPaid = rewardPaid.add(amountInPeriod);

                // No need to continue iterating if we've recorded the whole amount;
                if (remainingToAllocate == 0) return rewardPaid;

                // We've exhausted feePeriods to distribute and no rewards remain in last period
                // User last to claim would in this scenario have their remainder slashed
                // due to rounding up of PreciseDecimal
                if (i == 0 && remainingToAllocate > 0) {
                    remainingToAllocate = 0;
                }
            }
        }
        return rewardPaid;
    }

    /**
     * @notice Send the fees to claiming address.
     * @param account The address to send the fees to.
     * @param pUSDAmount The amount of fees priced in pUSD.
     */
    function _payFees(address account, uint pUSDAmount) internal notFeeAddress(account) {
        // Grab the pUSD Pynth
        IPynth pUSDPynth = issuer().pynths(pUSD);

        // NOTE: we do not control the FEE_ADDRESS so it is not possible to do an
        // ERC20.approve() transaction to allow this feePool to call ERC20.transferFrom
        // to the accounts address

        // Burn the source amount
        pUSDPynth.burn(FEE_ADDRESS, pUSDAmount);

        // Mint their new pynths
        pUSDPynth.issue(account, pUSDAmount);
    }

    /**
     * @notice Send the rewards to claiming address - will be locked in rewardEscrow.
     * @param account The address to send the fees to.
     * @param periAmount The amount of PERI.
     */
    function _payRewards(address account, uint periAmount) internal notFeeAddress(account) {
        /* Escrow the tokens for 1 year. */
        uint escrowDuration = 52 weeks;

        // Record vesting entry for claiming address and amount
        // PERI already minted to rewardEscrow balance
        rewardEscrowV2().appendVestingEntry(account, periAmount, escrowDuration);
    }

    /**
     * @notice The total fees available in the system to be withdrawnn in pUSD
     */
    function totalFeesAvailable() external view returns (uint) {
        uint totalFees = 0;

        // Fees in fee period [0] are not yet available for withdrawal
        for (uint i = 1; i < FEE_PERIOD_LENGTH; i++) {
            totalFees = totalFees.add(_recentFeePeriodsStorage(i).feesToDistribute);
            totalFees = totalFees.sub(_recentFeePeriodsStorage(i).feesClaimed);
        }

        return totalFees;
    }

    /**
     * @notice The total PERI rewards available in the system to be withdrawn
     */
    function totalRewardsAvailable() external view returns (uint) {
        uint totalRewards = 0;

        // Rewards in fee period [0] are not yet available for withdrawal
        for (uint i = 1; i < FEE_PERIOD_LENGTH; i++) {
            totalRewards = totalRewards.add(_recentFeePeriodsStorage(i).rewardsToDistribute);
            totalRewards = totalRewards.sub(_recentFeePeriodsStorage(i).rewardsClaimed);
        }

        return totalRewards;
    }

    /**
     * @notice The fees available to be withdrawn by a specific account, priced in pUSD
     * @dev Returns two amounts, one for fees and one for PERI rewards
     */
    function feesAvailable(address account) public view returns (uint, uint) {
        // Add up the fees
        uint[2][FEE_PERIOD_LENGTH] memory userFees = feesByPeriod(account);

        uint totalFees = 0;
        uint totalRewards = 0;

        // Fees & Rewards in fee period [0] are not yet available for withdrawal
        for (uint i = 1; i < FEE_PERIOD_LENGTH; i++) {
            totalFees = totalFees.add(userFees[i][0]);
            totalRewards = totalRewards.add(userFees[i][1]);
        }

        // And convert totalFees to pUSD
        // Return totalRewards as is in PERI amount
        return (totalFees, totalRewards);
    }

    function _isFeesClaimableAndAnyRatesInvalid(address account) internal view returns (bool, bool) {
<<<<<<< HEAD
        if (periFinance().usdcStakedAmountOf(account) > 0) {
            // USDC staked amount should be below of the USDC quota.
            uint accountUSDCDebtQuota = issuer().currentUSDCDebtQuota(account);

            // getUSDCQuota() returns the value indicates the limited ratio of USDC staking amount to debt.
            // For example, if USDC Quota has been assigned to 20%, allowed maximum USDC staking amount would be
            // (debt * 20 / 100) / issuanceRatio.
            // With this case, returned value from getUSDCQuota() should represents 0.2.
            // However, we considers the number 10**18 as the unit number in the contract, 0.2 would becomes 2*10**17.
            if (
                accountUSDCDebtQuota.roundDownDecimal(12) >
                getExternalTokenQuota().multiplyDecimal(SafeDecimalMath.unit().add(quotaTolerance))
            ) {
                return (false, false);
            }
=======
        // External token staked amount should not over the quota limit.
        uint accountUSDCDebtQuota = issuer().externalTokenQuota(account, 0, 0, true);
        if (accountUSDCDebtQuota > getExternalTokenQuota().multiplyDecimal(SafeDecimalMath.unit().add(quotaTolerance))) {
            return (false, false);
>>>>>>> 7384d539
        }

        // Threshold is calculated from ratio % above the target ratio (issuanceRatio).
        //  0  <  10%:   Claimable
        // 10% > above:  Unable to claim
        (uint ratio, bool anyRateIsInvalid) = issuer().collateralisationRatioAndAnyRatesInvalid(account);
        uint targetRatio = getIssuanceRatio();

        // Claimable if collateral ratio below target ratio
        if (ratio < targetRatio) {
            return (true, anyRateIsInvalid);
        }

        // Calculate the threshold for collateral ratio before fees can't be claimed.
        uint ratio_threshold = targetRatio.multiplyDecimal(SafeDecimalMath.unit().add(getTargetThreshold()));

        // Not claimable if collateral ratio above threshold
        if (ratio > ratio_threshold) {
            return (false, anyRateIsInvalid);
        }

        return (true, anyRateIsInvalid);
    }

    function isFeesClaimable(address account) external view returns (bool feesClaimable) {
        (feesClaimable, ) = _isFeesClaimableAndAnyRatesInvalid(account);
    }

    /**
     * @notice Calculates fees by period for an account, priced in pUSD
     * @param account The address you want to query the fees for
     */
    function feesByPeriod(address account) public view returns (uint[2][FEE_PERIOD_LENGTH] memory results) {
        // What's the user's debt entry index and the debt they owe to the system at current feePeriod
        uint userOwnershipPercentage;
        uint debtEntryIndex;
        FeePoolState _feePoolState = feePoolState();

        (userOwnershipPercentage, debtEntryIndex) = _feePoolState.getAccountsDebtEntry(account, 0);

        // If they don't have any debt ownership and they never minted, they don't have any fees.
        // User ownership can reduce to 0 if user burns all pynths,
        // however they could have fees applicable for periods they had minted in before so we check debtEntryIndex.
        if (debtEntryIndex == 0 && userOwnershipPercentage == 0) {
            uint[2][FEE_PERIOD_LENGTH] memory nullResults;
            return nullResults;
        }

        // The [0] fee period is not yet ready to claim, but it is a fee period that they can have
        // fees owing for, so we need to report on it anyway.
        uint feesFromPeriod;
        uint rewardsFromPeriod;
        (feesFromPeriod, rewardsFromPeriod) = _feesAndRewardsFromPeriod(0, userOwnershipPercentage, debtEntryIndex);

        results[0][0] = feesFromPeriod;
        results[0][1] = rewardsFromPeriod;

        // Retrieve user's last fee claim by periodId
        uint lastFeeWithdrawal = getLastFeeWithdrawal(account);

        // Go through our fee periods from the oldest feePeriod[FEE_PERIOD_LENGTH - 1] and figure out what we owe them.
        // Condition checks for periods > 0
        for (uint i = FEE_PERIOD_LENGTH - 1; i > 0; i--) {
            uint next = i - 1;
            uint nextPeriodStartingDebtIndex = _recentFeePeriodsStorage(next).startingDebtIndex;

            // We can skip the period, as no debt minted during period (next period's startingDebtIndex is still 0)
            if (nextPeriodStartingDebtIndex > 0 && lastFeeWithdrawal < _recentFeePeriodsStorage(i).feePeriodId) {
                // We calculate a feePeriod's closingDebtIndex by looking at the next feePeriod's startingDebtIndex
                // we can use the most recent issuanceData[0] for the current feePeriod
                // else find the applicableIssuanceData for the feePeriod based on the StartingDebtIndex of the period
                uint closingDebtIndex = uint256(nextPeriodStartingDebtIndex).sub(1);

                // Gas optimisation - to reuse debtEntryIndex if found new applicable one
                // if applicable is 0,0 (none found) we keep most recent one from issuanceData[0]
                // return if userOwnershipPercentage = 0)
                (userOwnershipPercentage, debtEntryIndex) = _feePoolState.applicableIssuanceData(account, closingDebtIndex);

                (feesFromPeriod, rewardsFromPeriod) = _feesAndRewardsFromPeriod(i, userOwnershipPercentage, debtEntryIndex);

                results[i][0] = feesFromPeriod;
                results[i][1] = rewardsFromPeriod;
            }
        }
    }

    /**
     * @notice ownershipPercentage is a high precision decimals uint based on
     * wallet's debtPercentage. Gives a precise amount of the feesToDistribute
     * for fees in the period. Precision factor is removed before results are
     * returned.
     * @dev The reported fees owing for the current period [0] are just a
     * running balance until the fee period closes
     */
    function _feesAndRewardsFromPeriod(
        uint period,
        uint ownershipPercentage,
        uint debtEntryIndex
    ) internal view returns (uint, uint) {
        // If it's zero, they haven't issued, and they have no fees OR rewards.
        if (ownershipPercentage == 0) return (0, 0);

        uint debtOwnershipForPeriod = ownershipPercentage;

        // If period has closed we want to calculate debtPercentage for the period
        if (period > 0) {
            uint closingDebtIndex = uint256(_recentFeePeriodsStorage(period - 1).startingDebtIndex).sub(1);
            debtOwnershipForPeriod = _effectiveDebtRatioForPeriod(closingDebtIndex, ownershipPercentage, debtEntryIndex);
        }

        // Calculate their percentage of the fees / rewards in this period
        // This is a high precision integer.
        uint feesFromPeriod = _recentFeePeriodsStorage(period).feesToDistribute.multiplyDecimal(debtOwnershipForPeriod);

        uint rewardsFromPeriod =
            _recentFeePeriodsStorage(period).rewardsToDistribute.multiplyDecimal(debtOwnershipForPeriod);

        return (feesFromPeriod.preciseDecimalToDecimal(), rewardsFromPeriod.preciseDecimalToDecimal());
    }

    function _effectiveDebtRatioForPeriod(
        uint closingDebtIndex,
        uint ownershipPercentage,
        uint debtEntryIndex
    ) internal view returns (uint) {
        // Figure out their global debt percentage delta at end of fee Period.
        // This is a high precision integer.
        IPeriFinanceState _periFinanceState = periFinanceState();
        uint feePeriodDebtOwnership =
            _periFinanceState
                .debtLedger(closingDebtIndex)
                .divideDecimalRoundPrecise(_periFinanceState.debtLedger(debtEntryIndex))
                .multiplyDecimalRoundPrecise(ownershipPercentage);

        return feePeriodDebtOwnership;
    }

    function effectiveDebtRatioForPeriod(address account, uint period) external view returns (uint) {
        require(period != 0, "Current period is not closed yet");
        require(period < FEE_PERIOD_LENGTH, "Exceeds the FEE_PERIOD_LENGTH");

        // If the period being checked is uninitialised then return 0. This is only at the start of the system.
        if (_recentFeePeriodsStorage(period - 1).startingDebtIndex == 0) return 0;

        uint closingDebtIndex = uint256(_recentFeePeriodsStorage(period - 1).startingDebtIndex).sub(1);

        uint ownershipPercentage;
        uint debtEntryIndex;
        (ownershipPercentage, debtEntryIndex) = feePoolState().applicableIssuanceData(account, closingDebtIndex);

        // internal function will check closingDebtIndex has corresponding debtLedger entry
        return _effectiveDebtRatioForPeriod(closingDebtIndex, ownershipPercentage, debtEntryIndex);
    }

    /**
     * @notice Get the feePeriodID of the last claim this account made
     * @param _claimingAddress account to check the last fee period ID claim for
     * @return uint of the feePeriodID this account last claimed
     */
    function getLastFeeWithdrawal(address _claimingAddress) public view returns (uint) {
        return feePoolEternalStorage().getUIntValue(keccak256(abi.encodePacked(LAST_FEE_WITHDRAWAL, _claimingAddress)));
    }

    /**
     * @notice Calculate the collateral ratio before user is blocked from claiming.
     */
    function getPenaltyThresholdRatio() public view returns (uint) {
        return getIssuanceRatio().multiplyDecimal(SafeDecimalMath.unit().add(getTargetThreshold()));
    }

    /**
     * @notice Set the feePeriodID of the last claim this account made
     * @param _claimingAddress account to set the last feePeriodID claim for
     * @param _feePeriodID the feePeriodID this account claimed fees for
     */
    function _setLastFeeWithdrawal(address _claimingAddress, uint _feePeriodID) internal {
        feePoolEternalStorage().setUIntValue(
            keccak256(abi.encodePacked(LAST_FEE_WITHDRAWAL, _claimingAddress)),
            _feePeriodID
        );
    }

    /* ========== Modifiers ========== */
    modifier onlyInternalContracts {
        bool isExchanger = msg.sender == address(exchanger());
        bool isPynth = issuer().pynthsByAddress(msg.sender) != bytes32(0);
        bool isEtherCollateralpUSD = msg.sender == address(etherCollateralpUSD());
        bool isCollateral = collateralManager().hasCollateral(msg.sender);

        require(isExchanger || isPynth || isEtherCollateralpUSD || isCollateral, "Only Internal Contracts");
        _;
    }

    modifier onlyIssuerAndPeriFinanceState {
        bool isIssuer = msg.sender == address(issuer());
        bool isPeriFinanceState = msg.sender == address(periFinanceState());
        require(isIssuer || isPeriFinanceState, "Issuer and PeriFinanceState only");
        _;
    }

    modifier notFeeAddress(address account) {
        require(account != FEE_ADDRESS, "Fee address not allowed");
        _;
    }

    modifier issuanceActive() {
        systemStatus().requireIssuanceActive();
        _;
    }

    /* ========== Proxy Events ========== */

    event IssuanceDebtRatioEntry(
        address indexed account,
        uint debtRatio,
        uint debtEntryIndex,
        uint feePeriodStartingDebtIndex
    );
    bytes32 private constant ISSUANCEDEBTRATIOENTRY_SIG =
        keccak256("IssuanceDebtRatioEntry(address,uint256,uint256,uint256)");

    function emitIssuanceDebtRatioEntry(
        address account,
        uint debtRatio,
        uint debtEntryIndex,
        uint feePeriodStartingDebtIndex
    ) internal {
        proxy._emit(
            abi.encode(debtRatio, debtEntryIndex, feePeriodStartingDebtIndex),
            2,
            ISSUANCEDEBTRATIOENTRY_SIG,
            bytes32(uint256(uint160(account))),
            0,
            0
        );
    }

    event FeePeriodClosed(uint feePeriodId);
    bytes32 private constant FEEPERIODCLOSED_SIG = keccak256("FeePeriodClosed(uint256)");

    function emitFeePeriodClosed(uint feePeriodId) internal {
        proxy._emit(abi.encode(feePeriodId), 1, FEEPERIODCLOSED_SIG, 0, 0, 0);
    }

    event FeesClaimed(address account, uint pUSDAmount, uint periRewards);
    bytes32 private constant FEESCLAIMED_SIG = keccak256("FeesClaimed(address,uint256,uint256)");

    function emitFeesClaimed(
        address account,
        uint pUSDAmount,
        uint periRewards
    ) internal {
        proxy._emit(abi.encode(account, pUSDAmount, periRewards), 1, FEESCLAIMED_SIG, 0, 0, 0);
    }
}<|MERGE_RESOLUTION|>--- conflicted
+++ resolved
@@ -543,28 +543,12 @@
     }
 
     function _isFeesClaimableAndAnyRatesInvalid(address account) internal view returns (bool, bool) {
-<<<<<<< HEAD
-        if (periFinance().usdcStakedAmountOf(account) > 0) {
-            // USDC staked amount should be below of the USDC quota.
-            uint accountUSDCDebtQuota = issuer().currentUSDCDebtQuota(account);
-
-            // getUSDCQuota() returns the value indicates the limited ratio of USDC staking amount to debt.
-            // For example, if USDC Quota has been assigned to 20%, allowed maximum USDC staking amount would be
-            // (debt * 20 / 100) / issuanceRatio.
-            // With this case, returned value from getUSDCQuota() should represents 0.2.
-            // However, we considers the number 10**18 as the unit number in the contract, 0.2 would becomes 2*10**17.
-            if (
-                accountUSDCDebtQuota.roundDownDecimal(12) >
-                getExternalTokenQuota().multiplyDecimal(SafeDecimalMath.unit().add(quotaTolerance))
-            ) {
-                return (false, false);
-            }
-=======
         // External token staked amount should not over the quota limit.
-        uint accountUSDCDebtQuota = issuer().externalTokenQuota(account, 0, 0, true);
-        if (accountUSDCDebtQuota > getExternalTokenQuota().multiplyDecimal(SafeDecimalMath.unit().add(quotaTolerance))) {
+        uint accountExternalTokenQuota = issuer().externalTokenQuota(account, 0, 0, true);
+        if (
+            accountExternalTokenQuota > getExternalTokenQuota().multiplyDecimal(SafeDecimalMath.unit().add(quotaTolerance))
+        ) {
             return (false, false);
->>>>>>> 7384d539
         }
 
         // Threshold is calculated from ratio % above the target ratio (issuanceRatio).
