pragma solidity 0.5.16;

// Inheritance
import "./Owned.sol";
import "./MixinResolver.sol";
import "./MixinSystemSettings.sol";
import "./interfaces/IIssuer.sol";

// Libraries
import "./SafeDecimalMath.sol";

// Internal references
import "./interfaces/IPynth.sol";
import "./interfaces/IPeriFinance.sol";
import "./interfaces/IFeePool.sol";
import "./interfaces/IPeriFinanceState.sol";
import "./interfaces/IExchanger.sol";
import "./interfaces/IDelegateApprovals.sol";
import "./interfaces/IExchangeRates.sol";
import "./interfaces/IEtherCollateral.sol";
import "./interfaces/IEtherCollateralpUSD.sol";
import "./interfaces/IHasBalance.sol";
import "./interfaces/IERC20.sol";
import "./interfaces/ILiquidations.sol";
import "./interfaces/ICollateralManager.sol";
import "./interfaces/IExternalTokenStakeManager.sol";

interface IRewardEscrowV2 {
    // Views
    function balanceOf(address account) external view returns (uint);
}

interface IIssuerInternalDebtCache {
    function updateCachedPynthDebtWithRate(bytes32 currencyKey, uint currencyRate) external;

    function updateCachedPynthDebtsWithRates(bytes32[] calldata currencyKeys, uint[] calldata currencyRates) external;

    function updateDebtCacheValidity(bool currentlyInvalid) external;

    function cacheInfo()
        external
        view
        returns (
            uint cachedDebt,
            uint timestamp,
            bool isInvalid,
            bool isStale
        );
}

// https://docs.peri.finance/contracts/source/contracts/issuer
contract Issuer is Owned, MixinSystemSettings, IIssuer {
    using SafeMath for uint;
    using SafeDecimalMath for uint;

    // Available Pynths which can be used with the system
    IPynth[] public availablePynths;
    mapping(bytes32 => IPynth) public pynths;
    mapping(address => bytes32) public pynthsByAddress;

    /* ========== ENCODED NAMES ========== */

    bytes32 internal constant pUSD = "pUSD";
    bytes32 internal constant pETH = "pETH";
    bytes32 internal constant PERI = "PERI";
    bytes32 internal constant USDC = "USDC";

    // Flexible storage names

    bytes32 public constant CONTRACT_NAME = "Issuer";
    bytes32 internal constant LAST_ISSUE_EVENT = "lastIssueEvent";

    /* ========== ADDRESS RESOLVER CONFIGURATION ========== */

    bytes32 private constant CONTRACT_PERIFINANCE = "PeriFinance";
    bytes32 private constant CONTRACT_EXCHANGER = "Exchanger";
    bytes32 private constant CONTRACT_EXRATES = "ExchangeRates";
    bytes32 private constant CONTRACT_PERIFINANCESTATE = "PeriFinanceState";
    bytes32 private constant CONTRACT_FEEPOOL = "FeePool";
    bytes32 private constant CONTRACT_DELEGATEAPPROVALS = "DelegateApprovals";
    bytes32 private constant CONTRACT_ETHERCOLLATERAL = "EtherCollateral";
    bytes32 private constant CONTRACT_ETHERCOLLATERAL_PUSD = "EtherCollateralpUSD";
    bytes32 private constant CONTRACT_COLLATERALMANAGER = "CollateralManager";
    bytes32 private constant CONTRACT_REWARDESCROW_V2 = "RewardEscrowV2";
    bytes32 private constant CONTRACT_PERIFINANCEESCROW = "PeriFinanceEscrow";
    bytes32 private constant CONTRACT_LIQUIDATIONS = "Liquidations";
    bytes32 private constant CONTRACT_DEBTCACHE = "DebtCache";
<<<<<<< HEAD
    address private constant CONTRACT_USDC = 0x2791Bca1f2de4661ED88A30C99A7a9449Aa84174;
    bytes32 private constant CONTRACT_STAKINGSTATE_USDC = "StakingStateUSDC";
=======
    bytes32 private constant CONTRACT_EXTOKENSTAKEMANAGER = "ExternalTokenStakeManager";
>>>>>>> 7384d539

    constructor(address _owner, address _resolver) public Owned(_owner) MixinSystemSettings(_resolver) {}

    /* ========== VIEWS ========== */
    function resolverAddressesRequired() public view returns (bytes32[] memory addresses) {
        bytes32[] memory existingAddresses = MixinSystemSettings.resolverAddressesRequired();
        bytes32[] memory newAddresses = new bytes32[](14);
        newAddresses[0] = CONTRACT_PERIFINANCE;
        newAddresses[1] = CONTRACT_EXCHANGER;
        newAddresses[2] = CONTRACT_EXRATES;
        newAddresses[3] = CONTRACT_PERIFINANCESTATE;
        newAddresses[4] = CONTRACT_FEEPOOL;
        newAddresses[5] = CONTRACT_DELEGATEAPPROVALS;
        newAddresses[6] = CONTRACT_ETHERCOLLATERAL;
        newAddresses[7] = CONTRACT_ETHERCOLLATERAL_PUSD;
        newAddresses[8] = CONTRACT_REWARDESCROW_V2;
        newAddresses[9] = CONTRACT_PERIFINANCEESCROW;
        newAddresses[10] = CONTRACT_LIQUIDATIONS;
        newAddresses[11] = CONTRACT_DEBTCACHE;
        newAddresses[12] = CONTRACT_COLLATERALMANAGER;
<<<<<<< HEAD
        newAddresses[13] = CONTRACT_STAKINGSTATE_USDC;
=======
        newAddresses[13] = CONTRACT_EXTOKENSTAKEMANAGER;
>>>>>>> 7384d539
        return combineArrays(existingAddresses, newAddresses);
    }

    function periFinance() internal view returns (IPeriFinance) {
        return IPeriFinance(requireAndGetAddress(CONTRACT_PERIFINANCE));
    }

<<<<<<< HEAD
    function stakingStateUSDC() internal view returns (IStakingStateUSDC) {
        return IStakingStateUSDC(requireAndGetAddress(CONTRACT_STAKINGSTATE_USDC));
    }

    function usdc() internal pure returns (IERC20) {
        return IERC20(CONTRACT_USDC);
=======
    function exTokenStakeManager() internal view returns (IExternalTokenStakeManager) {
        return IExternalTokenStakeManager(requireAndGetAddress(CONTRACT_EXTOKENSTAKEMANAGER));
>>>>>>> 7384d539
    }

    function exchanger() internal view returns (IExchanger) {
        return IExchanger(requireAndGetAddress(CONTRACT_EXCHANGER));
    }

    function exchangeRates() internal view returns (IExchangeRates) {
        return IExchangeRates(requireAndGetAddress(CONTRACT_EXRATES));
    }

    function periFinanceState() internal view returns (IPeriFinanceState) {
        return IPeriFinanceState(requireAndGetAddress(CONTRACT_PERIFINANCESTATE));
    }

    function feePool() internal view returns (IFeePool) {
        return IFeePool(requireAndGetAddress(CONTRACT_FEEPOOL));
    }

    function liquidations() internal view returns (ILiquidations) {
        return ILiquidations(requireAndGetAddress(CONTRACT_LIQUIDATIONS));
    }

    function delegateApprovals() internal view returns (IDelegateApprovals) {
        return IDelegateApprovals(requireAndGetAddress(CONTRACT_DELEGATEAPPROVALS));
    }

    function etherCollateral() internal view returns (IEtherCollateral) {
        return IEtherCollateral(requireAndGetAddress(CONTRACT_ETHERCOLLATERAL));
    }

    function etherCollateralpUSD() internal view returns (IEtherCollateralpUSD) {
        return IEtherCollateralpUSD(requireAndGetAddress(CONTRACT_ETHERCOLLATERAL_PUSD));
    }

    function collateralManager() internal view returns (ICollateralManager) {
        return ICollateralManager(requireAndGetAddress(CONTRACT_COLLATERALMANAGER));
    }

    function rewardEscrowV2() internal view returns (IRewardEscrowV2) {
        return IRewardEscrowV2(requireAndGetAddress(CONTRACT_REWARDESCROW_V2));
    }

    function periFinanceEscrow() internal view returns (IHasBalance) {
        return IHasBalance(requireAndGetAddress(CONTRACT_PERIFINANCEESCROW));
    }

    function debtCache() internal view returns (IIssuerInternalDebtCache) {
        return IIssuerInternalDebtCache(requireAndGetAddress(CONTRACT_DEBTCACHE));
    }

    function issuanceRatio() external view returns (uint) {
        return getIssuanceRatio();
    }

    function externalTokenLimit() external view returns (uint) {
        return getExternalTokenQuota();
    }

    function _availableCurrencyKeysWithOptionalPERI(bool withPERI) internal view returns (bytes32[] memory) {
        bytes32[] memory currencyKeys = new bytes32[](availablePynths.length + (withPERI ? 1 : 0));

        for (uint i = 0; i < availablePynths.length; i++) {
            currencyKeys[i] = pynthsByAddress[address(availablePynths[i])];
        }

        if (withPERI) {
            currencyKeys[availablePynths.length] = PERI;
        }

        return currencyKeys;
    }

    function _totalIssuedPynths(bytes32 currencyKey, bool excludeCollateral)
        internal
        view
        returns (uint totalIssued, bool anyRateIsInvalid)
    {
        (uint debt, , bool cacheIsInvalid, bool cacheIsStale) = debtCache().cacheInfo();
        anyRateIsInvalid = cacheIsInvalid || cacheIsStale;

        IExchangeRates exRates = exchangeRates();

        // Add total issued pynths from non peri collateral back into the total if not excluded
        if (!excludeCollateral) {
            // Get the pUSD equivalent amount of all the MC issued pynths.
            (uint nonPeriDebt, bool invalid) = collateralManager().totalLong();
            debt = debt.add(nonPeriDebt);
            anyRateIsInvalid = anyRateIsInvalid || invalid;

            // Now add the ether collateral stuff as we are still supporting it.
            debt = debt.add(etherCollateralpUSD().totalIssuedPynths());

            // Add ether collateral pETH
            (uint ethRate, bool ethRateInvalid) = exRates.rateAndInvalid(pETH);
            uint ethIssuedDebt = etherCollateral().totalIssuedPynths().multiplyDecimalRound(ethRate);
            debt = debt.add(ethIssuedDebt);
            anyRateIsInvalid = anyRateIsInvalid || ethRateInvalid;
        }

        if (currencyKey == pUSD) {
            return (debt, anyRateIsInvalid);
        }

        (uint currencyRate, bool currencyRateInvalid) = exRates.rateAndInvalid(currencyKey);
        return (debt.divideDecimalRound(currencyRate), anyRateIsInvalid || currencyRateInvalid);
    }

    function _debtBalanceOfAndTotalDebt(address _issuer, bytes32 currencyKey)
        internal
        view
        returns (
            uint debtBalance,
            uint totalSystemValue,
            bool anyRateIsInvalid
        )
    {
        IPeriFinanceState state = periFinanceState();

        // What was their initial debt ownership?
        (uint initialDebtOwnership, uint debtEntryIndex) = state.issuanceData(_issuer);

        // What's the total value of the system excluding ETH backed pynths in their requested currency?
        (totalSystemValue, anyRateIsInvalid) = _totalIssuedPynths(currencyKey, true);

        // If it's zero, they haven't issued, and they have no debt.
        // Note: it's more gas intensive to put this check here rather than before _totalIssuedPynths
        // if they have 0 PERI, but it's a necessary trade-off
        if (initialDebtOwnership == 0) return (0, totalSystemValue, anyRateIsInvalid);

        // Figure out the global debt percentage delta from when they entered the system.
        // This is a high precision integer of 27 (1e27) decimals.
        uint _debtLedgerLength = state.debtLedgerLength();
        uint systemDebt = state.debtLedger(debtEntryIndex);
        uint currentDebtOwnership;
        if (_debtLedgerLength == 0 || systemDebt == 0) {
            currentDebtOwnership = 0;
        } else {
            currentDebtOwnership = state
                .lastDebtLedgerEntry()
                .divideDecimalRoundPrecise(systemDebt)
                .multiplyDecimalRoundPrecise(initialDebtOwnership);
        }

        // Their debt balance is their portion of the total system value.
        uint highPrecisionBalance =
            totalSystemValue.decimalToPreciseDecimal().multiplyDecimalRoundPrecise(currentDebtOwnership);

        // Convert back into 18 decimals (1e18)
        debtBalance = highPrecisionBalance.preciseDecimalToDecimal();
    }

    function _canBurnPynths(address account) internal view returns (bool) {
        return now >= _lastIssueEvent(account).add(getMinimumStakeTime());
    }

    function _lastIssueEvent(address account) internal view returns (uint) {
        //  Get the timestamp of the last issue this account made
        return flexibleStorage().getUIntValue(CONTRACT_NAME, keccak256(abi.encodePacked(LAST_ISSUE_EVENT, account)));
    }

    function _remainingIssuablePynths(address _issuer)
        internal
        view
        returns (
            uint maxIssuable,
            uint alreadyIssued,
            uint totalSystemDebt,
            bool anyRateIsInvalid
        )
    {
        (alreadyIssued, totalSystemDebt, anyRateIsInvalid) = _debtBalanceOfAndTotalDebt(_issuer, pUSD);
        (uint issuable, bool isInvalid) = _maxIssuablePynths(_issuer);
        maxIssuable = issuable;
        anyRateIsInvalid = anyRateIsInvalid || isInvalid;

        if (alreadyIssued >= maxIssuable) {
            maxIssuable = 0;
        } else {
            maxIssuable = maxIssuable.sub(alreadyIssued);
        }
    }

    function _periToUSD(uint amount, uint periRate) internal pure returns (uint) {
        return amount.multiplyDecimalRound(periRate);
    }

    function _usdToPeri(uint amount, uint periRate) internal pure returns (uint) {
        return amount.divideDecimalRound(periRate);
    }

    function _maxIssuablePynths(address _issuer) internal view returns (uint, bool) {
        // What is the value of their PERI balance in pUSD
        (uint periRate, bool periRateIsInvalid) = exchangeRates().rateAndInvalid(PERI);
        uint periCollateral = _periToUSD(_collateral(_issuer), periRate);

        uint externalTokenStaked = exTokenStakeManager().combinedStakedAmountOf(_issuer, pUSD);

        uint destinationValue = periCollateral.add(externalTokenStaked);

        // They're allowed to issue up to issuanceRatio of that value
        return (destinationValue.multiplyDecimal(getIssuanceRatio()), periRateIsInvalid);
    }

    function _collateralisationRatio(address _issuer) internal view returns (uint, bool) {
        uint totalOwnedPeriFinance = _collateral(_issuer);
        uint externalTokenStaked = exTokenStakeManager().combinedStakedAmountOf(_issuer, PERI);

        (uint debtBalance, , bool anyRateIsInvalid) = _debtBalanceOfAndTotalDebt(_issuer, PERI);

<<<<<<< HEAD
        uint usdcStakedAmountToPeri;
        bool rateIsInvalid;
        uint usdcStakedAmount = stakingStateUSDC().stakedAmountOf(_issuer);
        if (usdcStakedAmount > 0) {
            (uint usdcRate, bool isUSDCInvalid) = exchangeRates().rateAndInvalid(USDC);
            uint usdcStakedAmountToUSD = _usdcToUSD(usdcStakedAmount, usdcRate);
            (uint periRate, bool isPeriInvalid) = exchangeRates().rateAndInvalid(PERI);
            usdcStakedAmountToPeri = _usdToPeri(usdcStakedAmountToUSD, periRate);

            rateIsInvalid = isUSDCInvalid || isPeriInvalid;
        }

=======
>>>>>>> 7384d539
        // it's more gas intensive to put this check here if they have 0 PERI, but it complies with the interface
        if (totalOwnedPeriFinance == 0 && externalTokenStaked == 0) return (0, anyRateIsInvalid);

        uint totalOwned = totalOwnedPeriFinance.add(externalTokenStaked);

        return (debtBalance.divideDecimal(totalOwned), anyRateIsInvalid);
    }

    function _collateral(address account) internal view returns (uint) {
        uint balance = IERC20(address(periFinance())).balanceOf(account);

        if (address(periFinanceEscrow()) != address(0)) {
            balance = balance.add(periFinanceEscrow().balanceOf(account));
        }

        if (address(rewardEscrowV2()) != address(0)) {
            balance = balance.add(rewardEscrowV2().balanceOf(account));
        }

        return balance;
    }

    /**
<<<<<<< HEAD
     * @notice It calculates the amounts that to be burnt and unstaked to make user be claimable.
     *
     * @param _currentDebt user's current debt. [USD]
     * @param _stakedUSDCAmount user's current USDC staked amount. [USD]
     * @param _periCollateral the PERI collateral amount user currently has. [USD]
     *
     * @dev All parameters and returned values are USD unit for convenient reason.
     *
     * @return burnAmount the calculated pUSD value to be burnt. [USD]
     * @return usdcAmountToUnstake the calculated USDC amount to be burnt. [USD, 18 decimals]
     */
=======
     * @notice It calculates the quota of user's staked amount to the debt.
     *         If parameters are not 0, it estimates the quota assuming those value is applied to current status.
     *
     * @param _account account
     * @param _debtBalance Debt balance to estimate [USD]
     * @param _additionalpUSD The pUSD value to be applied for estimation [USD]
     * @param _additionalExToken The external token stake amount to be applied for estimation [USD]
     * @param _isIssue If true, it is considered issueing/staking estimation.
     */
    function _externalTokenQuota(
        address _account,
        uint _debtBalance,
        uint _additionalpUSD,
        uint _additionalExToken,
        bool _isIssue
    ) internal view returns (uint) {
        uint combinedStakedAmount = exTokenStakeManager().combinedStakedAmountOf(_account, pUSD);

        if (_debtBalance == 0 || combinedStakedAmount == 0) {
            return 0;
        }

        if (_isIssue) {
            _debtBalance = _debtBalance.add(_additionalpUSD);
            combinedStakedAmount = combinedStakedAmount.add(_additionalExToken);
        } else {
            _debtBalance = _debtBalance.sub(_additionalpUSD);
            combinedStakedAmount = combinedStakedAmount.sub(_additionalExToken);
        }

        return combinedStakedAmount.divideDecimalRound(_debtBalance.divideDecimalRound(getIssuanceRatio()));
    }

>>>>>>> 7384d539
    function _amountsToFitClaimable(
        uint _currentDebt,
        uint _stakedExTokenAmount,
        uint _periCollateral
    ) internal view returns (uint burnAmount, uint exTokenAmountToUnstake) {
        uint targetRatio = getIssuanceRatio();
        uint exTokenQuota = getExternalTokenQuota();

        uint initialCRatio = _currentDebt.divideDecimal(_stakedExTokenAmount.add(_periCollateral));
        // it doesn't satisfy target c-ratio
        if (initialCRatio > targetRatio) {
            uint maxAllowedExTokenStakeAmountByPeriCollateral =
                _periCollateral.multiplyDecimal(exTokenQuota.divideDecimal(SafeDecimalMath.unit().sub(exTokenQuota)));
            exTokenAmountToUnstake = _stakedExTokenAmount > maxAllowedExTokenStakeAmountByPeriCollateral
                ? _stakedExTokenAmount.sub(maxAllowedExTokenStakeAmountByPeriCollateral)
                : 0;
            burnAmount = _currentDebt.sub(
                _periCollateral.add(_stakedExTokenAmount).sub(exTokenAmountToUnstake).multiplyDecimal(targetRatio)
            );

            // it satisfies target c-ratio but violates external token quota
        } else {
            uint currentExTokenQuota = _stakedExTokenAmount.multiplyDecimal(targetRatio).divideDecimal(_currentDebt);
            require(currentExTokenQuota > exTokenQuota, "Account is already claimable");

            burnAmount = (_stakedExTokenAmount.multiplyDecimal(targetRatio).sub(_currentDebt.multiplyDecimal(exTokenQuota)))
                .divideDecimal(SafeDecimalMath.unit().sub(exTokenQuota));
            exTokenAmountToUnstake = burnAmount.divideDecimal(targetRatio);
        }
    }

    function minimumStakeTime() external view returns (uint) {
        return getMinimumStakeTime();
    }

    function canBurnPynths(address account) external view returns (bool) {
        return _canBurnPynths(account);
    }

    function availableCurrencyKeys() external view returns (bytes32[] memory) {
        return _availableCurrencyKeysWithOptionalPERI(false);
    }

    function availablePynthCount() external view returns (uint) {
        return availablePynths.length;
    }

    function anyPynthOrPERIRateIsInvalid() external view returns (bool anyRateInvalid) {
        (, anyRateInvalid) = exchangeRates().ratesAndInvalidForCurrencies(_availableCurrencyKeysWithOptionalPERI(true));
    }

    function totalIssuedPynths(bytes32 currencyKey, bool excludeEtherCollateral) external view returns (uint totalIssued) {
        (totalIssued, ) = _totalIssuedPynths(currencyKey, excludeEtherCollateral);
    }

    function lastIssueEvent(address account) external view returns (uint) {
        return _lastIssueEvent(account);
    }

    function collateralisationRatio(address _issuer) external view returns (uint cratio) {
        (cratio, ) = _collateralisationRatio(_issuer);
    }

    function collateralisationRatioAndAnyRatesInvalid(address _issuer)
        external
        view
        returns (uint cratio, bool anyRateIsInvalid)
    {
        return _collateralisationRatio(_issuer);
    }

    function collateral(address account) external view returns (uint) {
        return _collateral(account);
    }

    function debtBalanceOf(address _issuer, bytes32 currencyKey) external view returns (uint debtBalance) {
        IPeriFinanceState state = periFinanceState();

        // What was their initial debt ownership?
        (uint initialDebtOwnership, ) = state.issuanceData(_issuer);

        // If it's zero, they haven't issued, and they have no debt.
        if (initialDebtOwnership == 0) return 0;

        (debtBalance, , ) = _debtBalanceOfAndTotalDebt(_issuer, currencyKey);
    }

    function remainingIssuablePynths(address _issuer)
        external
        view
        returns (
            uint maxIssuable,
            uint alreadyIssued,
            uint totalSystemDebt
        )
    {
        (maxIssuable, alreadyIssued, totalSystemDebt, ) = _remainingIssuablePynths(_issuer);
    }

    function maxIssuablePynths(address _issuer) external view returns (uint) {
        (uint maxIssuable, ) = _maxIssuablePynths(_issuer);
        return maxIssuable;
    }

    function externalTokenQuota(
        address _account,
        uint _additionalpUSD,
        uint _additionalExToken,
        bool _isIssue
    ) external view returns (uint) {
        (uint debtBalance, , bool anyRateIsInvalid) = _debtBalanceOfAndTotalDebt(_account, pUSD);

        _requireRatesNotInvalid(anyRateIsInvalid);

        uint estimatedQuota = _externalTokenQuota(_account, debtBalance, _additionalpUSD, _additionalExToken, _isIssue);

        return estimatedQuota;
    }

    function transferablePeriFinanceAndAnyRateIsInvalid(address account, uint balance)
        external
        view
        returns (uint transferable, bool anyRateIsInvalid)
    {
        // How many PERI do they have, excluding escrow?
        // Note: We're excluding escrow here because we're interested in their transferable amount
        // and escrowed PERI are not transferable.

        // How many of those will be locked by the amount they've issued?
        // Assuming issuance ratio is 20%, then issuing 20 PERI of value would require
        // 100 PERI to be locked in their wallet to maintain their collateralisation ratio
        // The locked periFinance value can exceed their balance.
        (uint debtBalance, , bool rateIsInvalid) = _debtBalanceOfAndTotalDebt(account, PERI);

        uint debtAppliedIssuanceRatio = debtBalance.divideDecimalRound(getIssuanceRatio());

        uint externalTokenStaked = exTokenStakeManager().combinedStakedAmountOf(account, PERI);

        // If external token staked balance is larger than required collateral amount for current debt,
        // no PERI would be locked. (But it violates external token staking quota rule)
        uint lockedPeriFinanceValue =
            debtAppliedIssuanceRatio > externalTokenStaked ? debtAppliedIssuanceRatio.sub(externalTokenStaked) : 0;

        // If we exceed the balance, no PERI are transferable, otherwise the difference is.
        if (lockedPeriFinanceValue >= balance) {
            transferable = 0;
        } else {
            transferable = balance.sub(lockedPeriFinanceValue);
        }

        anyRateIsInvalid = rateIsInvalid;
    }

    function getPynths(bytes32[] calldata currencyKeys) external view returns (IPynth[] memory) {
        uint numKeys = currencyKeys.length;
        IPynth[] memory addresses = new IPynth[](numKeys);

        for (uint i = 0; i < numKeys; i++) {
            addresses[i] = pynths[currencyKeys[i]];
        }

        return addresses;
    }

    /* ========== MUTATIVE FUNCTIONS ========== */

    function _addPynth(IPynth pynth) internal {
        bytes32 currencyKey = pynth.currencyKey();
        require(pynths[currencyKey] == IPynth(0), "Pynth exists");
        require(pynthsByAddress[address(pynth)] == bytes32(0), "Pynth address already exists");

        availablePynths.push(pynth);
        pynths[currencyKey] = pynth;
        pynthsByAddress[address(pynth)] = currencyKey;

        emit PynthAdded(currencyKey, address(pynth));
    }

    function addPynth(IPynth pynth) external onlyOwner {
        _addPynth(pynth);
        // Invalidate the cache to force a snapshot to be recomputed. If a pynth were to be added
        // back to the system and it still somehow had cached debt, this would force the value to be
        // updated.
        debtCache().updateDebtCacheValidity(true);
    }

    function addPynths(IPynth[] calldata pynthsToAdd) external onlyOwner {
        uint numPynths = pynthsToAdd.length;
        for (uint i = 0; i < numPynths; i++) {
            _addPynth(pynthsToAdd[i]);
        }

        // Invalidate the cache to force a snapshot to be recomputed.
        debtCache().updateDebtCacheValidity(true);
    }

    function _removePynth(bytes32 currencyKey) internal {
        address pynthToRemove = address(pynths[currencyKey]);
        require(pynthToRemove != address(0), "Pynth does not exist");
        require(IERC20(pynthToRemove).totalSupply() == 0, "Pynth supply exists");
        require(currencyKey != pUSD, "Cannot remove pynth");

        // Remove the pynth from the availablePynths array.
        for (uint i = 0; i < availablePynths.length; i++) {
            if (address(availablePynths[i]) == pynthToRemove) {
                delete availablePynths[i];

                // Copy the last pynth into the place of the one we just deleted
                // If there's only one pynth, this is pynths[0] = pynths[0].
                // If we're deleting the last one, it's also a NOOP in the same way.
                availablePynths[i] = availablePynths[availablePynths.length - 1];

                // Decrease the size of the array by one.
                availablePynths.length--;

                break;
            }
        }

        // And remove it from the pynths mapping
        delete pynthsByAddress[pynthToRemove];
        delete pynths[currencyKey];

        emit PynthRemoved(currencyKey, pynthToRemove);
    }

    function removePynth(bytes32 currencyKey) external onlyOwner {
        // Remove its contribution from the debt pool snapshot, and
        // invalidate the cache to force a new snapshot.
        IIssuerInternalDebtCache cache = debtCache();
        cache.updateCachedPynthDebtWithRate(currencyKey, 0);
        cache.updateDebtCacheValidity(true);

        _removePynth(currencyKey);
    }

    function removePynths(bytes32[] calldata currencyKeys) external onlyOwner {
        uint numKeys = currencyKeys.length;

        // Remove their contributions from the debt pool snapshot, and
        // invalidate the cache to force a new snapshot.
        IIssuerInternalDebtCache cache = debtCache();
        uint[] memory zeroRates = new uint[](numKeys);
        cache.updateCachedPynthDebtsWithRates(currencyKeys, zeroRates);
        cache.updateDebtCacheValidity(true);

        for (uint i = 0; i < numKeys; i++) {
            _removePynth(currencyKeys[i]);
        }
    }

    function issuePynths(
        address _issuer,
        bytes32 _currencyKey,
        uint _issueAmount
    ) external onlyPeriFinance {
        _requireCurrencyKeyIsNotpUSD(_currencyKey);

        if (_currencyKey != PERI) {
            uint amountToStake = _issueAmount.divideDecimalRound(getIssuanceRatio());

            (uint initialDebtOwnership, ) = periFinanceState().issuanceData(_issuer);
            // Condition of policy, user must have any amount of PERI locked before staking external token.
            require(initialDebtOwnership > 0, "User does not have any debt yet");

            exTokenStakeManager().stake(_issuer, amountToStake, _currencyKey, pUSD);
        }

        uint afterDebtBalance = _issuePynths(_issuer, _issueAmount, false);

        // For preventing additional gas consumption by calculating debt twice, the quota checker is placed here.
        _requireNotExceedsQuotaLimit(_issuer, afterDebtBalance, 0, 0, true);
    }

    function issueMaxPynths(address _issuer) external onlyPeriFinance {
        _issuePynths(_issuer, 0, true);
    }

    function burnPynths(
        address _from,
        bytes32 _currencyKey,
        uint _burnAmount
    ) external onlyPeriFinance {
        _requireCurrencyKeyIsNotpUSD(_currencyKey);

        uint remainingDebt = _voluntaryBurnPynths(_from, _burnAmount, false, false);

        if (_currencyKey == PERI) {
            _requireNotExceedsQuotaLimit(_from, remainingDebt, 0, 0, false);
        }

        if (_currencyKey != PERI) {
            exTokenStakeManager().unstake(_from, _burnAmount.divideDecimalRound(getIssuanceRatio()), _currencyKey, pUSD);
        }
    }

    function fitToClaimable(address _from) external onlyPeriFinance {
        (uint debtBalance, , bool anyRateIsInvalid) = _debtBalanceOfAndTotalDebt(_from, pUSD);
        uint combinedStakedAmount = exTokenStakeManager().combinedStakedAmountOf(_from, pUSD);

        (uint periRate, bool isPeriInvalid) = exchangeRates().rateAndInvalid(PERI);
        uint periCollateralToUSD = _periToUSD(_collateral(_from), periRate);

        _requireRatesNotInvalid(anyRateIsInvalid || isPeriInvalid);

<<<<<<< HEAD
        // All of inputs and returned values have [USD] currency unit.
        (uint burnAmount, uint usdcAmountToUnstake) =
            _amountsToFitClaimable(debtBalance, usdcStakedAmountToUSD, periCollateralToUSD);

        // It gets [USDC] currency unit value for third parameter.
        _burnPynthsAndUnstakeUSDC(_from, burnAmount, _usdToUSDC(usdcAmountToUnstake, usdcRate));
=======
        (uint burnAmount, uint amountToUnstake) =
            _amountsToFitClaimable(debtBalance, combinedStakedAmount, periCollateralToUSD);

        _voluntaryBurnPynths(_from, burnAmount, true, false);

        exTokenStakeManager().unstakeMultipleTokens(_from, amountToUnstake, pUSD);
    }

    function exit(address _from) external onlyPeriFinance {
        _voluntaryBurnPynths(_from, 0, true, true);

        bytes32[] memory tokenList = exTokenStakeManager().getTokenList();
        for (uint i = 0; i < tokenList.length; i++) {
            uint stakedAmount = exTokenStakeManager().stakedAmountOf(_from, tokenList[i], tokenList[i]);

            if (stakedAmount == 0) {
                continue;
            }

            exTokenStakeManager().unstake(_from, stakedAmount, tokenList[i], tokenList[i]);
        }
>>>>>>> 7384d539
    }

    function liquidateDelinquentAccount(
        address account,
        uint pusdAmount,
        address liquidator
    ) external onlyPeriFinance returns (uint totalRedeemed, uint amountToLiquidate) {
        // Ensure waitingPeriod and pUSD balance is settled as burning impacts the size of debt pool
        require(!exchanger().hasWaitingPeriodOrSettlementOwing(liquidator, pUSD), "pUSD needs to be settled");

        // Check account is liquidation open
        require(liquidations().isOpenForLiquidation(account), "Account not open for liquidation");

        // require liquidator has enough pUSD
        require(IERC20(address(pynths[pUSD])).balanceOf(liquidator) >= pusdAmount, "Not enough pUSD");

        uint liquidationPenalty = liquidations().liquidationPenalty();

        // What is their debt in pUSD?
        (uint debtBalance, uint totalDebtIssued, bool anyRateIsInvalid) = _debtBalanceOfAndTotalDebt(account, pUSD);
        (uint periRate, bool periRateInvalid) = exchangeRates().rateAndInvalid(PERI);
        _requireRatesNotInvalid(anyRateIsInvalid || periRateInvalid);

        uint collateralForAccount = _collateral(account);
        uint amountToFixRatio =
            liquidations().calculateAmountToFixCollateral(debtBalance, _periToUSD(collateralForAccount, periRate));

        // Cap amount to liquidate to repair collateral ratio based on issuance ratio
        amountToLiquidate = amountToFixRatio < pusdAmount ? amountToFixRatio : pusdAmount;

        // what's the equivalent amount of peri for the amountToLiquidate?
        uint periRedeemed = _usdToPeri(amountToLiquidate, periRate);

        // Add penalty
        totalRedeemed = periRedeemed.multiplyDecimal(SafeDecimalMath.unit().add(liquidationPenalty));

        // if total PERI to redeem is greater than account's collateral
        // account is under collateralised, liquidate all collateral and reduce pUSD to burn
        if (totalRedeemed > collateralForAccount) {
            // set totalRedeemed to all transferable collateral
            totalRedeemed = collateralForAccount;

            // whats the equivalent pUSD to burn for all collateral less penalty
            amountToLiquidate = _periToUSD(
                collateralForAccount.divideDecimal(SafeDecimalMath.unit().add(liquidationPenalty)),
                periRate
            );
        }

        // burn pUSD from messageSender (liquidator) and reduce account's debt
        _burnPynths(account, liquidator, amountToLiquidate, debtBalance, totalDebtIssued);

        // Remove liquidation flag if amount liquidated fixes ratio
        if (amountToLiquidate == amountToFixRatio) {
            // Remove liquidation
            liquidations().removeAccountInLiquidation(account);
        }
    }

    /* ========== INTERNAL FUNCTIONS ========== */

    function _requireRatesNotInvalid(bool anyRateIsInvalid) internal pure {
        require(!anyRateIsInvalid, "A pynth or PERI rate is invalid");
    }

    function _requireCanIssueOnBehalf(address issueForAddress, address from) internal view {
        require(delegateApprovals().canIssueFor(issueForAddress, from), "Not approved to act on behalf");
    }

    function _requireCanBurnOnBehalf(address burnForAddress, address from) internal view {
        require(delegateApprovals().canBurnFor(burnForAddress, from), "Not approved to act on behalf");
    }

    function _requireCurrencyKeyIsNotpUSD(bytes32 _currencyKey) internal pure {
        require(_currencyKey != pUSD, "pUSD is not staking coin");
    }

    function _requireNotExceedsQuotaLimit(
        address _account,
        uint _debtBalance,
        uint _additionalpUSD,
        uint _additionalExToken,
        bool _isIssue
    ) internal view {
        uint estimatedExternalTokenQuota =
            _externalTokenQuota(_account, _debtBalance, _additionalpUSD, _additionalExToken, _isIssue);

        bytes32[] memory tokenList = exTokenStakeManager().getTokenList();
        uint minDecimals = 18;
        for (uint i = 0; i < tokenList.length; i++) {
            uint decimals = exTokenStakeManager().getTokenDecimals(tokenList[i]);

            minDecimals = decimals < minDecimals ? decimals : minDecimals;
        }

        require(
            // due to the error caused by decimal difference, round down it upto minimum decimals among staking token list.
            estimatedExternalTokenQuota.roundDownDecimal(uint(18).sub(minDecimals)) <= getExternalTokenQuota(),
            "External token staking amount exceeds quota limit"
        );
    }

    function _issuePynths(
        address from,
        uint amount,
        bool issueMax
    ) internal returns (uint afterDebt) {
        (uint maxIssuable, uint existingDebt, uint totalSystemDebt, bool anyRateIsInvalid) = _remainingIssuablePynths(from);
        _requireRatesNotInvalid(anyRateIsInvalid);

        if (!issueMax) {
            require(amount <= maxIssuable, "Amount too large");
        } else {
            amount = maxIssuable;
        }

        // Keep track of the debt they're about to create
        _addToDebtRegister(from, amount, existingDebt, totalSystemDebt);

        // record issue timestamp
        _setLastIssueEvent(from);

        // Create their pynths
        pynths[pUSD].issue(from, amount);

        // Account for the issued debt in the cache
        debtCache().updateCachedPynthDebtWithRate(pUSD, SafeDecimalMath.unit());

        // Store their locked PERI amount to determine their fee % for the period
        _appendAccountIssuanceRecord(from);

        afterDebt = existingDebt.add(amount);
    }

    function _burnPynths(
        address debtAccount,
        address burnAccount,
        uint amountBurnt,
        uint existingDebt,
        uint totalDebtIssued
    ) internal returns (uint) {
        // liquidation requires pUSD to be already settled / not in waiting period

        require(amountBurnt <= existingDebt, "Trying to burn more than debt");

        // Remove liquidated debt from the ledger
        _removeFromDebtRegister(debtAccount, amountBurnt, existingDebt, totalDebtIssued);

        // pynth.burn does a safe subtraction on balance (so it will revert if there are not enough pynths).
        pynths[pUSD].burn(burnAccount, amountBurnt);

        // Account for the burnt debt in the cache.
        debtCache().updateCachedPynthDebtWithRate(pUSD, SafeDecimalMath.unit());

        // Store their debtRatio against a fee period to determine their fee/rewards % for the period
        _appendAccountIssuanceRecord(debtAccount);

        return amountBurnt;
    }

    // If burning to target, `amount` is ignored, and the correct quantity of pUSD is burnt to reach the target
    // c-ratio, allowing fees to be claimed. In this case, pending settlements will be skipped as the user
    // will still have debt remaining after reaching their target.
    function _voluntaryBurnPynths(
        address from,
        uint amount,
        bool burnToTarget,
        bool burnMax
    ) internal returns (uint remainingDebt) {
        if (!burnToTarget) {
            // If not burning to target, then burning requires that the minimum stake time has elapsed.
            require(_canBurnPynths(from), "Minimum stake time not reached");
            // First settle anything pending into pUSD as burning or issuing impacts the size of the debt pool
            (, uint refunded, uint numEntriesSettled) = exchanger().settle(from, pUSD);
            if (numEntriesSettled > 0) {
                amount = exchanger().calculateAmountAfterSettlement(from, pUSD, amount, refunded);
            }
        }

        (uint existingDebt, uint totalSystemValue, bool anyRateIsInvalid) = _debtBalanceOfAndTotalDebt(from, pUSD);
        (uint maxIssuablePynthsForAccount, bool periRateInvalid) = _maxIssuablePynths(from);
        _requireRatesNotInvalid(anyRateIsInvalid || periRateInvalid);
        require(existingDebt > 0, "No debt to forgive");

        if (burnMax) {
            amount = existingDebt;
        }

        uint amountBurnt = _burnPynths(from, from, amount, existingDebt, totalSystemValue);
        remainingDebt = existingDebt.sub(amountBurnt);

        // Check and remove liquidation if existingDebt after burning is <= maxIssuablePynths
        // Issuance ratio is fixed so should remove any liquidations
        if (existingDebt >= amountBurnt && remainingDebt <= maxIssuablePynthsForAccount) {
            liquidations().removeAccountInLiquidation(from);
        }
    }

<<<<<<< HEAD
    /**
     * @notice This method burns pUSD and unstakes USDC with given values.
     *
     * @param _burnAmount pUSD amount supposed to be burnt [USD]
     * @param _unstakeAmount USDC amount supposed to be unstaked [USDC, 18 decimals]
     */
    function _burnPynthsAndUnstakeUSDC(
        address _from,
        uint _burnAmount,
        uint _unstakeAmount
    ) internal {
        if (_unstakeAmount > 0) {
            (uint usdcRate, bool isUSDCInvalid) = exchangeRates().rateAndInvalid(USDC);

            _requireRatesNotInvalid(isUSDCInvalid);

            uint unstakeAmountToUSDWithIssuanceRatio =
                _usdcToUSD(_unstakeAmount, usdcRate).multiplyDecimal(getIssuanceRatio());

            require(_burnAmount >= unstakeAmountToUSDWithIssuanceRatio, "Unstake amount exceeds burn amount");

            _unstakeAndRefundUSDC(_from, _unstakeAmount);
        }

        _voluntaryBurnPynths(_from, _burnAmount, false);

        _parsingUSDCStakingAmount(_from);

        (uint usdcQuota, ) = _currentUSDCDebtQuota(_from);

        require(usdcQuota <= getExternalTokenQuota(), "USDC staked exceeds quota");
    }

=======
>>>>>>> 7384d539
    function _setLastIssueEvent(address account) internal {
        // Set the timestamp of the last issuePynths
        flexibleStorage().setUIntValue(
            CONTRACT_NAME,
            keccak256(abi.encodePacked(LAST_ISSUE_EVENT, account)),
            block.timestamp
        );
    }

    function _appendAccountIssuanceRecord(address from) internal {
        uint initialDebtOwnership;
        uint debtEntryIndex;
        (initialDebtOwnership, debtEntryIndex) = periFinanceState().issuanceData(from);
        feePool().appendAccountIssuanceRecord(from, initialDebtOwnership, debtEntryIndex);
    }

    function _addToDebtRegister(
        address from,
        uint amount,
        uint existingDebt,
        uint totalDebtIssued
    ) internal {
        IPeriFinanceState state = periFinanceState();

        // What will the new total be including the new value?
        uint newTotalDebtIssued = amount.add(totalDebtIssued);

        // What is their percentage (as a high precision int) of the total debt?
        uint debtPercentage = amount.divideDecimalRoundPrecise(newTotalDebtIssued);

        // And what effect does this percentage change have on the global debt holding of other issuers?
        // The delta specifically needs to not take into account any existing debt as it's already
        // accounted for in the delta from when they issued previously.
        // The delta is a high precision integer.
        uint delta = SafeDecimalMath.preciseUnit().sub(debtPercentage);

        // And what does their debt ownership look like including this previous stake?
        if (existingDebt > 0) {
            debtPercentage = amount.add(existingDebt).divideDecimalRoundPrecise(newTotalDebtIssued);
        } else {
            // If they have no debt, they're a new issuer; record this.
            state.incrementTotalIssuerCount();
        }

        // Save the debt entry parameters
        state.setCurrentIssuanceData(from, debtPercentage);

        // And if we're the first, push 1 as there was no effect to any other holders, otherwise push
        // the change for the rest of the debt holders. The debt ledger holds high precision integers.
        if (state.debtLedgerLength() > 0 && state.lastDebtLedgerEntry() != 0) {
            state.appendDebtLedgerValue(state.lastDebtLedgerEntry().multiplyDecimalRoundPrecise(delta));
        } else {
            state.appendDebtLedgerValue(SafeDecimalMath.preciseUnit());
        }
    }

    function _removeFromDebtRegister(
        address from,
        uint debtToRemove,
        uint existingDebt,
        uint totalDebtIssued
    ) internal {
        IPeriFinanceState state = periFinanceState();

        // What will the new total after taking out the withdrawn amount
        uint newTotalDebtIssued = totalDebtIssued.sub(debtToRemove);

        uint delta = 0;

        // What will the debt delta be if there is any debt left?
        // Set delta to 0 if no more debt left in system after user
        if (newTotalDebtIssued > 0) {
            // What is the percentage of the withdrawn debt (as a high precision int) of the total debt after?
            uint debtPercentage = debtToRemove.divideDecimalRoundPrecise(newTotalDebtIssued);

            // And what effect does this percentage change have on the global debt holding of other issuers?
            // The delta specifically needs to not take into account any existing debt as it's already
            // accounted for in the delta from when they issued previously.
            delta = SafeDecimalMath.preciseUnit().add(debtPercentage);
        }

        // Are they exiting the system, or are they just decreasing their debt position?
        if (debtToRemove == existingDebt) {
            state.setCurrentIssuanceData(from, 0);
            state.decrementTotalIssuerCount();
        } else {
            // What percentage of the debt will they be left with?
            uint newDebt = existingDebt.sub(debtToRemove);
            uint newDebtPercentage = newDebt.divideDecimalRoundPrecise(newTotalDebtIssued);

            // Store the debt percentage and debt ledger as high precision integers
            state.setCurrentIssuanceData(from, newDebtPercentage);
        }

        // Update our cumulative ledger. This is also a high precision integer.
        state.appendDebtLedgerValue(state.lastDebtLedgerEntry().multiplyDecimalRoundPrecise(delta));
    }

    /* ========== MODIFIERS ========== */

    function _onlyPeriFinance() internal view {
        require(msg.sender == address(periFinance()), "Issuer: Only the periFinance contract can perform this action");
    }

    modifier onlyPeriFinance() {
        _onlyPeriFinance(); // Use an internal function to save code size.
        _;
    }

    /* ========== EVENTS ========== */

    event PynthAdded(bytes32 currencyKey, address pynth);
    event PynthRemoved(bytes32 currencyKey, address pynth);
}<|MERGE_RESOLUTION|>--- conflicted
+++ resolved
@@ -85,12 +85,7 @@
     bytes32 private constant CONTRACT_PERIFINANCEESCROW = "PeriFinanceEscrow";
     bytes32 private constant CONTRACT_LIQUIDATIONS = "Liquidations";
     bytes32 private constant CONTRACT_DEBTCACHE = "DebtCache";
-<<<<<<< HEAD
-    address private constant CONTRACT_USDC = 0x2791Bca1f2de4661ED88A30C99A7a9449Aa84174;
-    bytes32 private constant CONTRACT_STAKINGSTATE_USDC = "StakingStateUSDC";
-=======
     bytes32 private constant CONTRACT_EXTOKENSTAKEMANAGER = "ExternalTokenStakeManager";
->>>>>>> 7384d539
 
     constructor(address _owner, address _resolver) public Owned(_owner) MixinSystemSettings(_resolver) {}
 
@@ -111,11 +106,7 @@
         newAddresses[10] = CONTRACT_LIQUIDATIONS;
         newAddresses[11] = CONTRACT_DEBTCACHE;
         newAddresses[12] = CONTRACT_COLLATERALMANAGER;
-<<<<<<< HEAD
-        newAddresses[13] = CONTRACT_STAKINGSTATE_USDC;
-=======
         newAddresses[13] = CONTRACT_EXTOKENSTAKEMANAGER;
->>>>>>> 7384d539
         return combineArrays(existingAddresses, newAddresses);
     }
 
@@ -123,17 +114,8 @@
         return IPeriFinance(requireAndGetAddress(CONTRACT_PERIFINANCE));
     }
 
-<<<<<<< HEAD
-    function stakingStateUSDC() internal view returns (IStakingStateUSDC) {
-        return IStakingStateUSDC(requireAndGetAddress(CONTRACT_STAKINGSTATE_USDC));
-    }
-
-    function usdc() internal pure returns (IERC20) {
-        return IERC20(CONTRACT_USDC);
-=======
     function exTokenStakeManager() internal view returns (IExternalTokenStakeManager) {
         return IExternalTokenStakeManager(requireAndGetAddress(CONTRACT_EXTOKENSTAKEMANAGER));
->>>>>>> 7384d539
     }
 
     function exchanger() internal view returns (IExchanger) {
@@ -343,21 +325,6 @@
 
         (uint debtBalance, , bool anyRateIsInvalid) = _debtBalanceOfAndTotalDebt(_issuer, PERI);
 
-<<<<<<< HEAD
-        uint usdcStakedAmountToPeri;
-        bool rateIsInvalid;
-        uint usdcStakedAmount = stakingStateUSDC().stakedAmountOf(_issuer);
-        if (usdcStakedAmount > 0) {
-            (uint usdcRate, bool isUSDCInvalid) = exchangeRates().rateAndInvalid(USDC);
-            uint usdcStakedAmountToUSD = _usdcToUSD(usdcStakedAmount, usdcRate);
-            (uint periRate, bool isPeriInvalid) = exchangeRates().rateAndInvalid(PERI);
-            usdcStakedAmountToPeri = _usdToPeri(usdcStakedAmountToUSD, periRate);
-
-            rateIsInvalid = isUSDCInvalid || isPeriInvalid;
-        }
-
-=======
->>>>>>> 7384d539
         // it's more gas intensive to put this check here if they have 0 PERI, but it complies with the interface
         if (totalOwnedPeriFinance == 0 && externalTokenStaked == 0) return (0, anyRateIsInvalid);
 
@@ -381,19 +348,6 @@
     }
 
     /**
-<<<<<<< HEAD
-     * @notice It calculates the amounts that to be burnt and unstaked to make user be claimable.
-     *
-     * @param _currentDebt user's current debt. [USD]
-     * @param _stakedUSDCAmount user's current USDC staked amount. [USD]
-     * @param _periCollateral the PERI collateral amount user currently has. [USD]
-     *
-     * @dev All parameters and returned values are USD unit for convenient reason.
-     *
-     * @return burnAmount the calculated pUSD value to be burnt. [USD]
-     * @return usdcAmountToUnstake the calculated USDC amount to be burnt. [USD, 18 decimals]
-     */
-=======
      * @notice It calculates the quota of user's staked amount to the debt.
      *         If parameters are not 0, it estimates the quota assuming those value is applied to current status.
      *
@@ -427,7 +381,6 @@
         return combinedStakedAmount.divideDecimalRound(_debtBalance.divideDecimalRound(getIssuanceRatio()));
     }
 
->>>>>>> 7384d539
     function _amountsToFitClaimable(
         uint _currentDebt,
         uint _stakedExTokenAmount,
@@ -733,14 +686,6 @@
 
         _requireRatesNotInvalid(anyRateIsInvalid || isPeriInvalid);
 
-<<<<<<< HEAD
-        // All of inputs and returned values have [USD] currency unit.
-        (uint burnAmount, uint usdcAmountToUnstake) =
-            _amountsToFitClaimable(debtBalance, usdcStakedAmountToUSD, periCollateralToUSD);
-
-        // It gets [USDC] currency unit value for third parameter.
-        _burnPynthsAndUnstakeUSDC(_from, burnAmount, _usdToUSDC(usdcAmountToUnstake, usdcRate));
-=======
         (uint burnAmount, uint amountToUnstake) =
             _amountsToFitClaimable(debtBalance, combinedStakedAmount, periCollateralToUSD);
 
@@ -762,7 +707,6 @@
 
             exTokenStakeManager().unstake(_from, stakedAmount, tokenList[i], tokenList[i]);
         }
->>>>>>> 7384d539
     }
 
     function liquidateDelinquentAccount(
@@ -961,42 +905,6 @@
         }
     }
 
-<<<<<<< HEAD
-    /**
-     * @notice This method burns pUSD and unstakes USDC with given values.
-     *
-     * @param _burnAmount pUSD amount supposed to be burnt [USD]
-     * @param _unstakeAmount USDC amount supposed to be unstaked [USDC, 18 decimals]
-     */
-    function _burnPynthsAndUnstakeUSDC(
-        address _from,
-        uint _burnAmount,
-        uint _unstakeAmount
-    ) internal {
-        if (_unstakeAmount > 0) {
-            (uint usdcRate, bool isUSDCInvalid) = exchangeRates().rateAndInvalid(USDC);
-
-            _requireRatesNotInvalid(isUSDCInvalid);
-
-            uint unstakeAmountToUSDWithIssuanceRatio =
-                _usdcToUSD(_unstakeAmount, usdcRate).multiplyDecimal(getIssuanceRatio());
-
-            require(_burnAmount >= unstakeAmountToUSDWithIssuanceRatio, "Unstake amount exceeds burn amount");
-
-            _unstakeAndRefundUSDC(_from, _unstakeAmount);
-        }
-
-        _voluntaryBurnPynths(_from, _burnAmount, false);
-
-        _parsingUSDCStakingAmount(_from);
-
-        (uint usdcQuota, ) = _currentUSDCDebtQuota(_from);
-
-        require(usdcQuota <= getExternalTokenQuota(), "USDC staked exceeds quota");
-    }
-
-=======
->>>>>>> 7384d539
     function _setLastIssueEvent(address account) internal {
         // Set the timestamp of the last issuePynths
         flexibleStorage().setUIntValue(
