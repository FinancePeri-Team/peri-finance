pragma solidity 0.5.16;

// Libraries
import "openzeppelin-solidity-2.3.0/contracts/math/SafeMath.sol";

// https://docs.peri.finance/contracts/source/libraries/safedecimalmath
library SafeDecimalMath {
    using SafeMath for uint;

    /* Number of decimal places in the representations. */
    uint8 public constant decimals = 18;
    uint8 public constant highPrecisionDecimals = 27;

    /* The number representing 1.0. */
    uint public constant UNIT = 10**uint(decimals);

    /* The number representing 1.0 for higher fidelity numbers. */
    uint public constant PRECISE_UNIT = 10**uint(highPrecisionDecimals);
    uint private constant UNIT_TO_HIGH_PRECISION_CONVERSION_FACTOR = 10**uint(highPrecisionDecimals - decimals);

    /**
     * @return Provides an interface to UNIT.
     */
    function unit() external pure returns (uint) {
        return UNIT;
    }

    /**
     * @return Provides an interface to PRECISE_UNIT.
     */
    function preciseUnit() external pure returns (uint) {
        return PRECISE_UNIT;
    }

    /**
     * @return The result of multiplying x and y, interpreting the operands as fixed-point
     * decimals.
     *
     * @dev A unit factor is divided out after the product of x and y is evaluated,
     * so that product must be less than 2**256. As this is an integer division,
     * the internal division always rounds down. This helps save on gas. Rounding
     * is more expensive on gas.
     */
    function multiplyDecimal(uint x, uint y) internal pure returns (uint) {
        /* Divide by UNIT to remove the extra factor introduced by the product. */
        return x.mul(y) / UNIT;
    }

    /**
     * @return The result of safely multiplying x and y, interpreting the operands
     * as fixed-point decimals of the specified precision unit.
     *
     * @dev The operands should be in the form of a the specified unit factor which will be
     * divided out after the product of x and y is evaluated, so that product must be
     * less than 2**256.
     *
     * Unlike multiplyDecimal, this function rounds the result to the nearest increment.
     * Rounding is useful when you need to retain fidelity for small decimal numbers
     * (eg. small fractions or percentages).
     */
    function _multiplyDecimalRound(
        uint x,
        uint y,
        uint precisionUnit
    ) private pure returns (uint) {
        /* Divide by UNIT to remove the extra factor introduced by the product. */
        uint quotientTimesTen = x.mul(y) / (precisionUnit / 10);

        if (quotientTimesTen % 10 >= 5) {
            quotientTimesTen += 10;
        }

        return quotientTimesTen / 10;
    }

    /**
     * @return The result of safely multiplying x and y, interpreting the operands
     * as fixed-point decimals of a precise unit.
     *
     * @dev The operands should be in the precise unit factor which will be
     * divided out after the product of x and y is evaluated, so that product must be
     * less than 2**256.
     *
     * Unlike multiplyDecimal, this function rounds the result to the nearest increment.
     * Rounding is useful when you need to retain fidelity for small decimal numbers
     * (eg. small fractions or percentages).
     */
    function multiplyDecimalRoundPrecise(uint x, uint y) internal pure returns (uint) {
        return _multiplyDecimalRound(x, y, PRECISE_UNIT);
    }

    /**
     * @return The result of safely multiplying x and y, interpreting the operands
     * as fixed-point decimals of a standard unit.
     *
     * @dev The operands should be in the standard unit factor which will be
     * divided out after the product of x and y is evaluated, so that product must be
     * less than 2**256.
     *
     * Unlike multiplyDecimal, this function rounds the result to the nearest increment.
     * Rounding is useful when you need to retain fidelity for small decimal numbers
     * (eg. small fractions or percentages).
     */
    function multiplyDecimalRound(uint x, uint y) internal pure returns (uint) {
        return _multiplyDecimalRound(x, y, UNIT);
    }

    /**
     * @return The result of safely dividing x and y. The return value is a high
     * precision decimal.
     *
     * @dev y is divided after the product of x and the standard precision unit
     * is evaluated, so the product of x and UNIT must be less than 2**256. As
     * this is an integer division, the result is always rounded down.
     * This helps save on gas. Rounding is more expensive on gas.
     */
    function divideDecimal(uint x, uint y) internal pure returns (uint) {
        /* Reintroduce the UNIT factor that will be divided out by y. */
        return x.mul(UNIT).div(y);
    }

    /**
     * @return The result of safely dividing x and y. The return value is as a rounded
     * decimal in the precision unit specified in the parameter.
     *
     * @dev y is divided after the product of x and the specified precision unit
     * is evaluated, so the product of x and the specified precision unit must
     * be less than 2**256. The result is rounded to the nearest increment.
     */
    function _divideDecimalRound(
        uint x,
        uint y,
        uint precisionUnit
    ) private pure returns (uint) {
        uint resultTimesTen = x.mul(precisionUnit * 10).div(y);

        if (resultTimesTen % 10 >= 5) {
            resultTimesTen += 10;
        }

        return resultTimesTen / 10;
    }

    /**
     * @return The result of safely dividing x and y. The return value is as a rounded
     * standard precision decimal.
     *
     * @dev y is divided after the product of x and the standard precision unit
     * is evaluated, so the product of x and the standard precision unit must
     * be less than 2**256. The result is rounded to the nearest increment.
     */
    function divideDecimalRound(uint x, uint y) internal pure returns (uint) {
        return _divideDecimalRound(x, y, UNIT);
    }

    /**
     * @return The result of safely dividing x and y. The return value is as a rounded
     * high precision decimal.
     *
     * @dev y is divided after the product of x and the high precision unit
     * is evaluated, so the product of x and the high precision unit must
     * be less than 2**256. The result is rounded to the nearest increment.
     */
    function divideDecimalRoundPrecise(uint x, uint y) internal pure returns (uint) {
        return _divideDecimalRound(x, y, PRECISE_UNIT);
    }

    /**
     * @dev Convert a standard decimal representation to a high precision one.
     */
    function decimalToPreciseDecimal(uint i) internal pure returns (uint) {
        return i.mul(UNIT_TO_HIGH_PRECISION_CONVERSION_FACTOR);
    }

    /**
     * @dev Convert a high precision decimal to a standard decimal representation.
     */
    function preciseDecimalToDecimal(uint i) internal pure returns (uint) {
        uint quotientTimesTen = i / (UNIT_TO_HIGH_PRECISION_CONVERSION_FACTOR / 10);

        if (quotientTimesTen % 10 >= 5) {
            quotientTimesTen += 10;
        }

        return quotientTimesTen / 10;
    }

    /**
     * @dev Round down the value with given number
     */
    function roundDownDecimal(uint x, uint d) internal pure returns (uint) {
        return x.div(10**d).mul(10**d);
    }
<<<<<<< HEAD
=======

    /**
     * @dev Round up the value with given number
     */
    function roundUpDecimal(uint x, uint d) internal pure returns (uint) {
        uint _decimal = 10**d;

        if (x % _decimal > 0) {
            x = x.add(10**d);
        }

        return x.div(_decimal).mul(_decimal);
    }
>>>>>>> 7384d539
}<|MERGE_RESOLUTION|>--- conflicted
+++ resolved
@@ -191,8 +191,6 @@
     function roundDownDecimal(uint x, uint d) internal pure returns (uint) {
         return x.div(10**d).mul(10**d);
     }
-<<<<<<< HEAD
-=======
 
     /**
      * @dev Round up the value with given number
@@ -206,5 +204,4 @@
 
         return x.div(_decimal).mul(_decimal);
     }
->>>>>>> 7384d539
 }