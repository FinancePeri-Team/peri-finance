pragma solidity ^0.5.16;

import "./SafeDecimalMath.sol";
import "./State.sol";
import "./Owned.sol";

contract StakingStateUSDC is Owned, State {
    using SafeMath for uint;
    using SafeDecimalMath for uint;

    struct IssuanceData {
        uint initialDebtOwnership;
        uint debtEntryIndex;
    }

    mapping(address => IssuanceData) public issuanceData;

    mapping(address => uint) public stakedAmountOf;

    uint public totalStakerCount;

    uint public totalStakedAmount;

    uint[] public debtLedger;

    event Staking(address indexed account, uint amount, uint debtPercentage);

    event Unstaking(address indexed account, uint amount, uint debtPercentage);

    constructor(address _owner, address _associatedContract) public Owned(_owner) State(_associatedContract) {}

    function stake(address _account, uint _amount) external onlyAssociatedContract {
        if (stakedAmountOf[_account] <= 0) {
            _incrementTotalStaker();
        }

        stakedAmountOf[_account] = stakedAmountOf[_account].add(_amount);
        totalStakedAmount = totalStakedAmount.add(_amount);

        uint debtPercentage = stakedAmountOf[_account].divideDecimalRoundPrecise(totalStakedAmount);
        uint delta = SafeDecimalMath.preciseUnit().sub(debtPercentage);

        _setCurrentIssuanceData(_account, debtPercentage);

        if (delta == 0 || debtLedger.length <= 0) {
            debtLedger.push(SafeDecimalMath.preciseUnit());
        } else if (debtLedger.length > 0) {
            debtLedger.push(debtLedger[debtLedger.length - 1].multiplyDecimalRoundPrecise(delta));
        } else {
            revert("Invalid debt percentage");
        }

        emit Staking(_account, _amount, debtPercentage);
    }

    function unstake(address _account, uint _amount) external onlyAssociatedContract {
        require(stakedAmountOf[_account] >= _amount, "User doesn't have enough staked amount");
        require(totalStakedAmount >= _amount, "Not enough staked amount to withdraw");

        if (stakedAmountOf[_account].sub(_amount) == 0) {
            _decrementTotalStaker();
        }

        stakedAmountOf[_account] = stakedAmountOf[_account].sub(_amount);
        totalStakedAmount = totalStakedAmount.sub(_amount);

        uint delta = 0;
        uint debtPercentage = 0;

        if (totalStakedAmount > 0) {
            debtPercentage = _amount.divideDecimalRoundPrecise(totalStakedAmount);

            delta = SafeDecimalMath.preciseUnit().add(debtPercentage);
        }

        if (stakedAmountOf[_account] == 0) {
            _setCurrentIssuanceData(_account, 0);
        } else {
            debtPercentage = stakedAmountOf[_account].divideDecimalRoundPrecise(totalStakedAmount);

            _setCurrentIssuanceData(_account, debtPercentage);
        }

        debtLedger.push(debtLedger[debtLedger.length - 1].multiplyDecimalRoundPrecise(delta));

        emit Unstaking(_account, _amount, debtPercentage);
    }

    function userStakingShare(address _account) external view onlyAssociatedContract returns (uint) {
        return stakedAmountOf[_account].divideDecimalRound(totalStakedAmount);
    }

    function decimals() external view returns (uint8) {
        return 6;
    }

    function debtLedgerLength() external view returns (uint) {
        return debtLedger.length;
    }

    function _incrementTotalStaker() internal {
        totalStakerCount = totalStakerCount.add(1);
    }

    function _decrementTotalStaker() internal {
        totalStakerCount = totalStakerCount.sub(1);
    }

<<<<<<< HEAD
    function _setCurrentIssuanceData(address _account, uint _debtPercentage) internal {
        issuanceData[_account].initialDebtOwnership = _debtPercentage;
        issuanceData[_account].debtEntryIndex = debtLedger.length;
    }
=======
    debtLedger.push(debtLedger[debtLedger.length - 1].multiplyDecimalRoundPrecise(delta));

    emit Unstaking(_account, _amount, debtPercentage);
  }

  function userStakingShare(address _account)
  external view
  onlyAssociatedContract 
  returns(uint) {
    return stakedAmountOf[_account].divideDecimalRound(totalStakedAmount);
  }

  function decimals()
  external view
  returns(uint8) {
    return 6;
  }

  function debtLedgerLength()
  external view
  returns(uint) {
    return debtLedger.length;
  }

  function hasIssued(address _account)
  external view
  returns(bool) {
    return issuanceData[_account].initialDebtOwnership > 0;
  }
  
  function _incrementTotalStaker()
  internal {
    totalStakerCount = totalStakerCount.add(1);
  }

  function _decrementTotalStaker()
  internal {
    totalStakerCount = totalStakerCount.sub(1);
  }

  function _setCurrentIssuanceData(address _account, uint _debtPercentage)
  internal {
    issuanceData[_account].initialDebtOwnership = _debtPercentage;
    issuanceData[_account].debtEntryIndex = debtLedger.length; 
  }
  
>>>>>>> 3c65c10b
}<|MERGE_RESOLUTION|>--- conflicted
+++ resolved
@@ -98,6 +98,10 @@
         return debtLedger.length;
     }
 
+    function hasIssued(address _account) external view returns (bool) {
+        return issuanceData[_account].initialDebtOwnership > 0;
+    }
+
     function _incrementTotalStaker() internal {
         totalStakerCount = totalStakerCount.add(1);
     }
@@ -106,57 +110,8 @@
         totalStakerCount = totalStakerCount.sub(1);
     }
 
-<<<<<<< HEAD
     function _setCurrentIssuanceData(address _account, uint _debtPercentage) internal {
         issuanceData[_account].initialDebtOwnership = _debtPercentage;
         issuanceData[_account].debtEntryIndex = debtLedger.length;
     }
-=======
-    debtLedger.push(debtLedger[debtLedger.length - 1].multiplyDecimalRoundPrecise(delta));
-
-    emit Unstaking(_account, _amount, debtPercentage);
-  }
-
-  function userStakingShare(address _account)
-  external view
-  onlyAssociatedContract 
-  returns(uint) {
-    return stakedAmountOf[_account].divideDecimalRound(totalStakedAmount);
-  }
-
-  function decimals()
-  external view
-  returns(uint8) {
-    return 6;
-  }
-
-  function debtLedgerLength()
-  external view
-  returns(uint) {
-    return debtLedger.length;
-  }
-
-  function hasIssued(address _account)
-  external view
-  returns(bool) {
-    return issuanceData[_account].initialDebtOwnership > 0;
-  }
-  
-  function _incrementTotalStaker()
-  internal {
-    totalStakerCount = totalStakerCount.add(1);
-  }
-
-  function _decrementTotalStaker()
-  internal {
-    totalStakerCount = totalStakerCount.sub(1);
-  }
-
-  function _setCurrentIssuanceData(address _account, uint _debtPercentage)
-  internal {
-    issuanceData[_account].initialDebtOwnership = _debtPercentage;
-    issuanceData[_account].debtEntryIndex = debtLedger.length; 
-  }
-  
->>>>>>> 3c65c10b
 }