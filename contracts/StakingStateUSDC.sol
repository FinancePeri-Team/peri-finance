pragma solidity ^0.5.16;

import "./SafeDecimalMath.sol";
import "./State.sol";
import "./Owned.sol";

contract StakingStateUSDC is Owned, State {
    using SafeMath for uint;
    using SafeDecimalMath for uint;

    mapping(address => uint) public stakedAmountOf;

<<<<<<< HEAD
    uint public totalStakerCount;
=======
  struct IssuanceData {
        uint initialDebtOwnership;
        uint debtEntryIndex;
  }

  mapping(address => IssuanceData) public issuanceData;

  mapping(address => uint) public stakedAmountOf;
>>>>>>> c50f22a3

    uint public totalStakedAmount;

    event Staking(address indexed account, uint amount);

<<<<<<< HEAD
    event Unstaking(address indexed account, uint amount);

    constructor(address _owner, address _associatedContract) public Owned(_owner) State(_associatedContract) {}
=======
  uint[] public debtLedger;

  event Staking(address indexed account, uint amount, uint debtPercentage);

  event Unstaking(address indexed account, uint amount, uint debtPercentage);
>>>>>>> c50f22a3

    function stake(address _account, uint _amount) external onlyAssociatedContract {
        if (stakedAmountOf[_account] <= 0) {
            _incrementTotalStaker();
        }

        stakedAmountOf[_account] = stakedAmountOf[_account].add(_amount);
        totalStakedAmount = totalStakedAmount.add(_amount);

        emit Staking(_account, _amount);
    }

    function unstake(address _account, uint _amount) external onlyAssociatedContract {
        require(stakedAmountOf[_account] >= _amount, "User doesn't have enough staked amount");
        require(totalStakedAmount >= _amount, "Not enough staked amount to withdraw");

        if (stakedAmountOf[_account].sub(_amount) == 0) {
            _decrementTotalStaker();
        }

        stakedAmountOf[_account] = stakedAmountOf[_account].sub(_amount);
        totalStakedAmount = totalStakedAmount.sub(_amount);

        emit Unstaking(_account, _amount);
    }
<<<<<<< HEAD

    function userStakingShare(address _account) external view onlyAssociatedContract returns (uint) {
        return stakedAmountOf[_account].divideDecimalRound(totalStakedAmount);
    }

    function decimals() external view returns (uint8) {
        return 6;
    }

    function _incrementTotalStaker() internal {
        totalStakerCount = totalStakerCount.add(1);
    }

    function _decrementTotalStaker() internal {
        totalStakerCount = totalStakerCount.sub(1);
    }
=======
    
    stakedAmountOf[_account] = stakedAmountOf[_account].add(_amount);
    totalStakedAmount = totalStakedAmount.add(_amount);

    uint debtPercentage = stakedAmountOf[_account].divideDecimalRoundPrecise(totalStakedAmount);
    uint delta = SafeDecimalMath.preciseUnit().sub(debtPercentage);

    _setCurrentIssuanceData(_account, debtPercentage);

    if(delta == 0 || debtLedger.length <= 0) {
      debtLedger.push(SafeDecimalMath.preciseUnit());
    } else if (debtLedger.length > 0) {
      debtLedger.push(debtLedger[debtLedger.length - 1].multiplyDecimalRoundPrecise(delta));
    } else {
      revert("Invalid debt percentage");
    }

    emit Staking(_account, _amount, debtPercentage);
  }

  function unstake(address _account, uint _amount)
  external
  onlyAssociatedContract {
    require(stakedAmountOf[_account] >= _amount,
      "User doesn't have enough staked amount");
    require(totalStakedAmount >= _amount,
      "Not enough staked amount to withdraw");

    if(stakedAmountOf[_account].sub(_amount) == 0) {
      _decrementTotalStaker();
    }

    stakedAmountOf[_account] = stakedAmountOf[_account].sub(_amount);
    totalStakedAmount = totalStakedAmount.sub(_amount);

    uint delta = 0;
    uint debtPercentage = 0;

    if(totalStakedAmount > 0) {
      debtPercentage = _amount.divideDecimalRoundPrecise(totalStakedAmount);

      delta = SafeDecimalMath.preciseUnit().add(debtPercentage);
    }

    if(stakedAmountOf[_account] == 0) {
      _setCurrentIssuanceData(_account, 0);
    } else {
      debtPercentage = stakedAmountOf[_account].divideDecimalRoundPrecise(totalStakedAmount);

      _setCurrentIssuanceData(_account, debtPercentage);
    }

    debtLedger.push(debtLedger[debtLedger.length - 1].multiplyDecimalRoundPrecise(delta));

    emit Unstaking(_account, _amount, debtPercentage);
  }

  function userStakingShare(address _account)
  external view
  onlyAssociatedContract 
  returns(uint) {
    return stakedAmountOf[_account].divideDecimalRound(totalStakedAmount);
  }

  function decimals()
  external view
  returns(uint8) {
    return 6;
  }

  function debtLedgerLength()
  external view
  returns(uint) {
    return debtLedger.length;
  }
  
  function _incrementTotalStaker()
  internal {
    totalStakerCount = totalStakerCount.add(1);
  }

  function _decrementTotalStaker()
  internal {
    totalStakerCount = totalStakerCount.sub(1);
  }

  function _setCurrentIssuanceData(address _account, uint _debtPercentage)
  internal {
    issuanceData[_account].initialDebtOwnership = _debtPercentage;
    issuanceData[_account].debtEntryIndex = debtLedger.length; 
  }
  
>>>>>>> c50f22a3
}<|MERGE_RESOLUTION|>--- conflicted
+++ resolved
@@ -10,9 +10,6 @@
 
     mapping(address => uint) public stakedAmountOf;
 
-<<<<<<< HEAD
-    uint public totalStakerCount;
-=======
   struct IssuanceData {
         uint initialDebtOwnership;
         uint debtEntryIndex;
@@ -21,23 +18,16 @@
   mapping(address => IssuanceData) public issuanceData;
 
   mapping(address => uint) public stakedAmountOf;
->>>>>>> c50f22a3
 
     uint public totalStakedAmount;
 
     event Staking(address indexed account, uint amount);
 
-<<<<<<< HEAD
-    event Unstaking(address indexed account, uint amount);
-
-    constructor(address _owner, address _associatedContract) public Owned(_owner) State(_associatedContract) {}
-=======
   uint[] public debtLedger;
 
   event Staking(address indexed account, uint amount, uint debtPercentage);
 
   event Unstaking(address indexed account, uint amount, uint debtPercentage);
->>>>>>> c50f22a3
 
     function stake(address _account, uint _amount) external onlyAssociatedContract {
         if (stakedAmountOf[_account] <= 0) {
@@ -63,24 +53,6 @@
 
         emit Unstaking(_account, _amount);
     }
-<<<<<<< HEAD
-
-    function userStakingShare(address _account) external view onlyAssociatedContract returns (uint) {
-        return stakedAmountOf[_account].divideDecimalRound(totalStakedAmount);
-    }
-
-    function decimals() external view returns (uint8) {
-        return 6;
-    }
-
-    function _incrementTotalStaker() internal {
-        totalStakerCount = totalStakerCount.add(1);
-    }
-
-    function _decrementTotalStaker() internal {
-        totalStakerCount = totalStakerCount.sub(1);
-    }
-=======
     
     stakedAmountOf[_account] = stakedAmountOf[_account].add(_amount);
     totalStakedAmount = totalStakedAmount.add(_amount);
@@ -173,5 +145,4 @@
     issuanceData[_account].debtEntryIndex = debtLedger.length; 
   }
   
->>>>>>> c50f22a3
 }