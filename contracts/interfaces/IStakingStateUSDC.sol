pragma solidity ^0.5.16;

interface IStakingStateUSDC {
<<<<<<< HEAD
    function stakedAmountOf(address _account) external view returns (uint);
=======
  
  function issuanceData(address _account)
  external view
  returns(uint initialDebtOwnership, uint debtEntryIndex);
  
  function stakedAmountOf(address _account)
  external view
  returns(uint);
>>>>>>> c50f22a3

    function totalStakerCount() external view returns (uint);

<<<<<<< HEAD
    function totlaStakedAmount() external view returns (uint);
=======
  function totalStakedAmount()
  external view
  returns(uint);

  function debtLedger(uint _index)
  external view
  returns(uint);
>>>>>>> c50f22a3

    function stake(address _account, uint _amount) external;

    function unstake(address _account, uint _amount) external;

    function userStakingShare(address _account) external view returns (uint);

<<<<<<< HEAD
    function decimals() external view returns (uint8);
=======
  function decimals()
  external view
  returns(uint8);

  function debtLedgerLength()
  external view
  returns(uint);
  
>>>>>>> c50f22a3
}<|MERGE_RESOLUTION|>--- conflicted
+++ resolved
@@ -1,9 +1,6 @@
 pragma solidity ^0.5.16;
 
 interface IStakingStateUSDC {
-<<<<<<< HEAD
-    function stakedAmountOf(address _account) external view returns (uint);
-=======
   
   function issuanceData(address _account)
   external view
@@ -12,13 +9,9 @@
   function stakedAmountOf(address _account)
   external view
   returns(uint);
->>>>>>> c50f22a3
 
     function totalStakerCount() external view returns (uint);
 
-<<<<<<< HEAD
-    function totlaStakedAmount() external view returns (uint);
-=======
   function totalStakedAmount()
   external view
   returns(uint);
@@ -26,7 +19,6 @@
   function debtLedger(uint _index)
   external view
   returns(uint);
->>>>>>> c50f22a3
 
     function stake(address _account, uint _amount) external;
 
@@ -34,9 +26,6 @@
 
     function userStakingShare(address _account) external view returns (uint);
 
-<<<<<<< HEAD
-    function decimals() external view returns (uint8);
-=======
   function decimals()
   external view
   returns(uint8);
@@ -45,5 +34,4 @@
   external view
   returns(uint);
   
->>>>>>> c50f22a3
 }