{
	"v0.0.5": {
		"tag": "v0.0.5",
		"fulltag": "v0.0.5",
		"network": "polygon",
		"date": "2021-06-22T14:40:39+09:00",
		"commit": "4998d40529a25fd85cba993405fe55d023df545d",
		"contracts": {
			"SafeDecimalMath": {
				"address": "0x7Ea7C696FC24BCa617c3Ce18845eD84C6d9eDd34",
				"status": "replaced",
				"keccak256": "0x4700c448aefd14f2c5c4e4c9ac3a818d2090f1194ef5bff3526d7b3eaa7eb00a",
				"replaced_in": "v0.0.14"
			},
			"Math": {
				"address": "0x68BF61cD7758AFc2cf1D596827601a0819D0749F",
				"status": "current",
				"keccak256": "0x0d9ac5a5943d8355d39ce632e408b325608ef9ebd6648c8263cf2fa01155ca4a"
			},
			"AddressResolver": {
				"address": "0x32968b00565993c7ff66834273649Cd1b36dc605",
				"status": "current",
				"keccak256": "0xb6d2e2e08012c4084a74b42d7607c7b300cf1fbd8d04559b7ba67a3a231d8ff0"
			},
			"ReadProxyAddressResolver": {
				"address": "0x8104aE1843ecfE7c9dB330539e24e24555662356",
				"status": "current",
				"keccak256": "0x1542835257ac239aaf1549f1faa3a3bcf939b304d18a5283b0b64242007323c5"
			},
			"FlexibleStorage": {
				"address": "0xcaE93F84BcA6deF3c6f8a7F2b4974A66472Af6f3",
				"status": "current",
				"keccak256": "0x80f3f43223f5bd3901d2671aba562e0c247125de61fa1d044512bacd31c2a6f5"
			},
			"SystemSettings": {
				"address": "0x9A1A2E6390D8A848901572d198513988fb50dB01",
				"status": "replaced",
				"keccak256": "0x0e59172b411a903880ec23783a340df499c3890febf88da7c337fa2b3e76df90",
				"replaced_in": "v0.4.1"
			},
			"SystemStatus": {
				"address": "0x408a90A4dB6318B1EE4da5c0aCc9ec8E156980DF",
				"status": "current",
				"keccak256": "0xd007bffcedcf8fa79fec1aa185613f403ce3a03e7617cddd3acd0adc3899fd19"
			},
			"ExchangeRates": {
				"address": "0xB8Aa8820da9F999Ba3b3dbB7F08f07Cc1c8Fa933",
				"status": "replaced",
				"keccak256": "0x211f5ab848c1b221e519722307b3c82ac4041922cbe7a5c9d7a08a1884b35055",
				"replaced_in": "v0.1.8"
			},
			"RewardEscrow": {
				"address": "0x1E21E50999890E093B3525DA158877ddBda6DdBb",
				"status": "current",
				"keccak256": "0xbdf5405891e0b4de682452d53fa1874f325467b4a75d4077495208a88b268442"
			},
			"RewardEscrowV2": {
				"address": "0x69Cda6A078E6cb0C55d1f4FEC6544fb4B24aA967",
				"status": "current",
				"keccak256": "0xea58aeb437263504545165622826f9c4ba1adc6931007ef05f04a41e73252678"
			},
			"PeriFinanceEscrow": {
				"address": "0x23d2B65507066e1855E201DD1a7dd5c007ddA4b7",
				"status": "current",
				"keccak256": "0x48a30b3382a2c51452bce19fd12bfde20034646eeba58b43926a3db13dcad3f2"
			},
			"PeriFinanceState": {
				"address": "0xa2C8a0841202a3eD51e464140bFE206494384CB6",
				"status": "current",
				"keccak256": "0xc577fd0bd96dedd23d6e6507b825e83397dcc11985a1536dbe6af07ddb6d6f67"
			},
			"ProxyFeePool": {
				"address": "0x036ec2Bc5352C66C0D56c2c42E1F4C09355a790f",
				"status": "current",
				"keccak256": "0x70701b043f09b5a08f96530a91ff89cc151399b4daa24a5d0ae06eebeb22b3d0"
			},
			"DelegateApprovalsEternalStorage": {
				"address": "0x538e8e2157Db0487Df93D377438A45Cfa85a56c9",
				"status": "current",
				"keccak256": "0xc52073beecc8d1d01ad930a3273afce10c7cbb7a920c15c0dcaa96088ae27081"
			},
			"DelegateApprovals": {
				"address": "0x4637f7bA92b8e9aD51D6ef3700c5515eDF77Ed51",
				"status": "current",
				"keccak256": "0xd821ad5f32ac92fe9cc2c44118d714737ed050426d16f29eb7f7edeb3e0ebe66"
			},
			"Liquidations": {
				"address": "0x144868500C3244af62FD6B89DDe6Ef2597b34413",
				"status": "replaced",
				"keccak256": "0x5e675e52dee761dfe1ff13748147c5898592a1fd00c27a92a02a26a36ad3b447",
				"replaced_in": "v0.7.24"
			},
			"EternalStorageLiquidations": {
				"address": "0xC23bED9D432358835eAC41e060676a89C27f338e",
				"status": "current",
				"keccak256": "0xc52073beecc8d1d01ad930a3273afce10c7cbb7a920c15c0dcaa96088ae27081"
			},
			"FeePoolEternalStorage": {
				"address": "0x95bc99186B61168d093E1295d2221944813389D6",
				"status": "current",
				"keccak256": "0xc756c06d02ef23fa3b8d66e669af4595b7041a298848b20e4fa100c7d5f262ce"
			},
			"FeePool": {
				"address": "0xE73C2f70aF6A339b4FdED7383b0Df6Aed7Bb6B77",
				"status": "replaced",
				"keccak256": "0x5051151c32b53cbe04377146dca3f8999aa3676ca7efa4a392693251b0abb8d5",
				"replaced_in": "v0.0.9"
			},
			"FeePoolState": {
				"address": "0x6dA90508E515DF133346b47be0176F7F9Ad48656",
				"status": "current",
				"keccak256": "0xd6f5b627890630acfd8b68fe53ee59efeda2c6462fa3411ff0c1f6bccb9af3c0"
			},
			"RewardsDistribution": {
				"address": "0xf747063DA5721Cc9581D7D367aF58cc7ABd3077C",
				"status": "current",
				"keccak256": "0x4605c47a5f34535a0487088a68f4a9a4bca73049448c3377e0afa9e116411d54"
			},
			"ProxyERC20": {
				"address": "0xDC0E17eAE3B9651875030244b971fa0223a1764f",
				"status": "current",
				"keccak256": "0xccd3c45b0f87c6bb391c4e641f009258cdf06815f81dfa699e708039e6095ac0"
			},
			"TokenStatePeriFinance": {
				"address": "0x50A86f6abeb1c90719fF1F5d5B86A7e304B7593F",
				"status": "current",
				"keccak256": "0x3ec4b27cd0fee4d8b4eecda7a7d578008d0b437496a672737f0b82037848bf18"
			},
			"PeriFinance": {
				"address": "0xB90D26b3595bb55F5902498A2BBD8Ce88d46FC7f",
				"status": "replaced",
				"keccak256": "0x719075f1c2cdb0decf32fed850e1d7519981cd16b24e95454dbe08c9e396c73a",
				"replaced_in": "v0.0.6"
			},
			"DebtCache": {
				"address": "0x2CC685fc9C1574fE8400548392067eC0B9eA1095",
				"status": "replaced",
				"keccak256": "0x7d93ec5e7fe1530b9636ae7d7cc733ee042a7eeaae69469a8c674738d063285e",
				"replaced_in": "v0.4.1"
			},
			"Exchanger": {
				"address": "0xA58E5BDD0aF3284c53EA865bBd12f0c70e62d290",
				"status": "replaced",
				"keccak256": "0x41a9fd0463d739d445f1f141b005945565dabb885919f756e97cc736eac98644",
				"replaced_in": "v0.7.24"
			},
			"ExchangeState": {
				"address": "0xeD0e19473B13aE62FACf016FFdCCC2bEa43c9a46",
				"status": "current",
				"keccak256": "0x467497b23dc7a493e04190e616c4c8d5cd0cfe6d6a72727e49ea5908ba1befb6"
			},
			"Issuer": {
				"address": "0xA65780148dC6a36992D14A9c289de90aae3af1FB",
				"status": "replaced",
				"keccak256": "0xa335a78e246c60730abcb17eb360f8071d9a41a22dad8e129d1a88f6b94e76ac",
				"replaced_in": "v0.0.14"
			},
			"TradingRewards": {
				"address": "0x5B8eF9CAe4473B3e5C870C6cd1A781e2B40B77ff",
				"status": "current",
				"keccak256": "0x39f3f4845c02b6ed1a73152bb6eca405942cdffe6393eaa85c9f6d532ec56ce6"
			},
			"EscrowChecker": {
				"address": "0xE0430d8B3db51F33d206470150535D8D2dA8A8c5",
				"status": "current",
				"keccak256": "0x30aecc989dc5b5d530ec9e0f8186b16934d7b7117c6ce38dd5bbf4ab52e7e969"
			},
			"SupplySchedule": {
				"address": "0x8C49D4289069A15Ba802980d8607C175a54c4C6A",
				"status": "replaced",
				"keccak256": "0x5bc95b6e5b09d7208b35123f32bf28d61fb3501a6485bd734d7ccb65db00dcc3",
				"replaced_in": "v0.0.6"
			},
			"TokenStatepUSD": {
				"address": "0xC5dC6240f48268Ce285f46E4cF37d1dEf5347845",
				"status": "current",
				"keccak256": "0x3ec4b27cd0fee4d8b4eecda7a7d578008d0b437496a672737f0b82037848bf18"
			},
			"ProxyERC20pUSD": {
				"address": "0xA590C980050d934c046920f8a9e0d9567536eDce",
				"status": "current",
				"keccak256": "0xccd3c45b0f87c6bb391c4e641f009258cdf06815f81dfa699e708039e6095ac0"
			},
			"PynthpUSD": {
				"address": "0x8fC9784b7aA528A02b57b16d53a27D1aCe718097",
				"status": "replaced",
				"keccak256": "0x8c88a271313529bc3015b4f68e701b7268602811411a2d75ca1d9be905670c4a",
				"replaced_in": "v0.4.1"
			},
			"StakingStateUSDC": {
				"address": "0x5383242e3062fA1CBc861f7702F8509bb719aF11",
				"status": "current",
				"keccak256": "0xb2cac4d70973a3b5b9b151d14e96b9317d66c38a3607eec675c57d52598907ef"
			},
			"ExternalRateAggregator": {
				"address": "0xA83De000763e494D719e92476282e1cfF219c104",
				"status": "current",
				"keccak256": "0xa727e894f42a9e8495271aee1251affe24d0fdbf1e3883827a326e54fa9a9563"
			},
			"Depot": {
				"address": "0x0c700b7f9221e3511C61a9a5F2f7C22BDc9daF2d",
				"status": "current",
				"keccak256": "0x2ea20ee85d01f19f5d33f4e4f54ec39d7db0346b6c514278649abf247276f0bb"
			},
			"EtherCollateral": {
				"address": "0x64d2B703948e84923d721697B05567485F9BF868",
				"status": "current",
				"keccak256": "0xef51353d03b9b4443df8f4ec0a1fa11eacd0f9765927faf667ee1d3b65942609"
			},
			"EtherCollateralpUSD": {
				"address": "0x1AA791b12789Bff0228d239789e9eC00Be7dcEC7",
				"status": "current",
				"keccak256": "0xe10e64ee2cd19d5b15110a9b17639e2896ae327a84f0f167b2189bfac720e029"
			},
			"PeriFinanceBridgeToOptimism": {
				"address": "0x10E5c39927F389542b25a829580c07f0f1Be626E",
				"status": "current",
				"keccak256": "0xd8f5729eb10d0bc3766143d51250cbd5bdf429d45bbc82ec95a8c500d994dfee"
			},
			"PynthUtil": {
				"address": "0x0BCcaEFAde18e429A978093D2E937b782f64E7B7",
				"status": "current",
				"keccak256": "0x806a6a8465484e7bca9734ea9c1e35c7fb7c3cd5f1d4e9daa905bf4ef7fc3cc1"
			},
			"DappMaintenance": {
				"address": "0x0704D536B9DA0c85B0AF9BA73842ff5d978c79e1",
				"status": "current",
				"keccak256": "0xd0229588eaf22545c09416f1f68c0dd8a59b7499dd9622935f0dac983f6c62b2"
			},
			"BinaryOptionMarketData": {
				"address": "0xf1880f6826d2843253d3bE12D57A641Ab169933e",
				"status": "current",
				"keccak256": "0x064e1cf2f5a8cbe657938d349c99040d8d80a0ad05b9200b82b2f2c4881978bd"
			},
			"CollateralManagerState": {
				"address": "0x843E7773A4cb3295Ed7f155d066286c64F5461F0",
				"status": "current",
				"keccak256": "0xa9f1c6e7c22c4f1bab8399c4cb3b3343ea417d5602035e5a38c2078d84a5782e"
			},
			"CollateralManager": {
				"address": "0xc39C550C94E65740e02Ea2ee80Ec41E12Ad95ff7",
				"status": "current",
				"keccak256": "0x3397594a486c6bc8f1e1798cf89cd4dd697b5cd74e71dcd0a4ffcf73383be686"
			},
			"CollateralStateEth": {
				"address": "0x309f68fB3D924b4692C0b3624727005fcBB28ee6",
				"status": "current",
				"keccak256": "0x65feb251231b1ff864c2815c2cc57fa9dc7731db12ca0fb420a3ca608fcab07b"
			},
			"CollateralEth": {
				"address": "0x30e60BBeE52b3FEC980fE4C251D9c0747E8eb289",
				"status": "current",
				"keccak256": "0x1067896bfc871904f8ef7fff04c1be8744d15e4137d30c33ddea4699997d8928"
			},
			"CollateralStateErc20": {
				"address": "0xaBC49411fa5852313533c674cacfeD1727B7b2CC",
				"status": "current",
				"keccak256": "0x65feb251231b1ff864c2815c2cc57fa9dc7731db12ca0fb420a3ca608fcab07b"
			},
			"CollateralErc20": {
				"address": "0x04ACF8cc25eB0547Aa777Eb07d1A6325a08AA0EC",
				"status": "current",
				"keccak256": "0x6c1c084eccf261cb56bb57aee81a5cc7c0e01a1038b1cec7e746c8bde54c29ee"
			},
			"CollateralStateShort": {
				"address": "0x87F87D2037035DA1eB41235C770019FDfDF76b9a",
				"status": "current",
				"keccak256": "0x65feb251231b1ff864c2815c2cc57fa9dc7731db12ca0fb420a3ca608fcab07b"
			},
			"CollateralShort": {
				"address": "0x2Ed4000F7A041D2CBf45F4346d3EF6fD2416dd9B",
				"status": "current",
				"keccak256": "0xc87dc2abae3857b0e3cb155e7062aef82e010f2306250799bd91a6fa04fadb53"
			}
		}
	},
	"v0.0.6": {
		"tag": "v0.0.6",
		"fulltag": "v0.0.6",
		"network": "polygon",
		"date": "2021-07-06T10:36:57+09:00",
		"commit": "2e7c717b21d8d04e57fe5b61aac527df247b9f18",
		"contracts": {
			"PeriFinance": {
				"address": "0xfC342f81103c5295b3662cFFEBF6a1BB89af157f",
				"status": "replaced",
				"keccak256": "0x719075f1c2cdb0decf32fed850e1d7519981cd16b24e95454dbe08c9e396c73a",
				"replaced_in": "v0.0.14"
			},
			"SupplySchedule": {
				"address": "0x4671d3cC4318831cE230CE3b958DD1276982AA9B",
				"status": "replaced",
				"keccak256": "0x18293ecddf7f978d28dac90e232acf9adc8497415b31e7ed8ba296990a66b041",
				"replaced_in": "v0.0.10"
			}
		}
	},
	"v0.0.9": {
		"tag": "v0.0.9",
		"fulltag": "v0.0.9",
		"network": "polygon",
		"date": "2021-07-15T13:43:28+09:00",
		"commit": "43e3637828ada3a6ebdc673813b4866db7691879",
		"contracts": {
			"FeePool": {
				"address": "0x6E0Bff12512a94F3b1ECEBe08203FE7f8F8fAe64",
				"status": "replaced",
				"keccak256": "0xfc2904fc0740c6734d47efbc05e9368ba8f2fcc32f1387e61f62f6571589337e",
				"replaced_in": "v0.0.10"
			}
		}
	},
	"v0.0.10": {
		"tag": "v0.0.10",
		"fulltag": "v0.0.10",
		"network": "polygon",
		"date": "2021-07-16T23:30:07+09:00",
		"commit": "41b33c882c8aeeba7dc289b2c2ad85950b32e9b9",
		"contracts": {
			"FeePool": {
				"address": "0x23B87d8fD364199e2B61A1d8f8ED858AF5A78076",
				"status": "replaced",
				"keccak256": "0x9b8a08a83ec5c9d5e10efc7a6797e2d0bcd7f1baaf9d415dd80ecc95aa8d647c",
				"replaced_in": "v0.0.14"
			},
			"SupplySchedule": {
				"address": "0xbAF488D47341a9679913748cE62268dD76bBb09F",
				"status": "replaced",
				"keccak256": "0xd26aef790793a3278e4ccc47a06e0a75bf3a4d7c8b21099180bac1d76fe0aed0",
				"replaced_in": "v0.0.11"
			}
		}
	},
	"v0.0.11": {
		"tag": "v0.0.11",
		"fulltag": "v0.0.11",
		"network": "polygon",
		"date": "2021-07-16T23:30:07+09:00",
		"commit": "41b33c882c8aeeba7dc289b2c2ad85950b32e9b9",
		"contracts": {
			"SupplySchedule": {
				"address": "0xf31E4177332b135250fbd986A57C6c488df1c143",
				"status": "current",
				"keccak256": "0x7347a4b5753c2e598746755801fb9b77cfe2f30a6a53b215f257ce16d453c357"
			}
		}
	},
	"v0.0.14": {
		"tag": "v0.0.14",
		"fulltag": "v0.0.14",
		"network": "polygon",
		"date": "2021-07-18T11:13:04+09:00",
		"commit": "370c0b95ae6ec44395a514287609163e18a860eb",
		"contracts": {
			"SafeDecimalMath": {
				"address": "0x263b671648675Bda5263525ecA554e4d5697e210",
				"status": "current",
				"keccak256": "0x817b946de41f6d3ebd548a04b488602bbfbe9a2f79465cde010eac639c28cef8"
			},
			"FeePool": {
				"address": "0x82995a4170318f5E26CA6b650A337738dcc8114c",
				"status": "replaced",
				"keccak256": "0xe1566fc56b42c40f2d198ecc55d6fda2b5de749a6218eb8a657c2858d43e2ab3",
				"replaced_in": "v0.4.1"
			},
			"PeriFinance": {
				"address": "0x42DF4cD0d2Ea917c878Ff2A4F3652010dC2faDfC",
				"status": "replaced",
				"keccak256": "0xe190344985fe7491f583fd4968c8bd8e7d6fb4afe1a5752a99635098af3f34e5",
				"replaced_in": "v0.1.8"
			},
			"Issuer": {
				"address": "0x0b8ea0E1C965c32b26B31FE4A55bD9Ec29C78FdF",
				"status": "replaced",
				"keccak256": "0x4e4bebeec581cdcc62589700f94d18093900493d09266a2632bf56f5d3284be3",
				"replaced_in": "v0.1.8"
			},
			"BlacklistManager": {
				"address": "0x40757D827022E37ef1fBB7E24dcb325104be1621",
				"status": "current",
				"keccak256": "0x4e30bb11fc1750dcdfec63374918cc10f12477e5b0671f71a368a205e5144fdf"
			},
			"StakingState": {
				"address": "0xE30420761AB427044e45b681795f4248060C7909",
				"status": "current",
				"keccak256": "0x84408b37c4b8e3a93a7771be269700965ed87c5f45aa7ae731e103564a7ad03f"
			},
			"ExternalTokenStakeManager": {
				"address": "0x46b95eBbFc40C2b9DA1E833755fdd14D8B1485f6",
				"status": "replaced",
				"keccak256": "0xa06939e2f05ce7708975d9a5283e722cb31b33f240a4d2ec8715dd15e7c9f092",
				"replaced_in": "v0.4.2"
			}
		}
	},
	"v0.1.1": {
		"tag": "v0.1.1",
		"fulltag": "v0.1.1",
		"network": "polygon",
		"date": "2021-08-02T23:44:28+09:00",
		"commit": "33052456c715a09ff10244144e366eff552ef0fa",
		"contracts": {
			"StakingRewardsPeriMaticQuickSwap": {
				"address": "0xeFf7642144991B11DedD4c0a7e353386952fe9A5",
				"status": "current",
				"keccak256": "0x00bd2f2687e707adb11e44b40d542f2a25b2cc5ce44a62673da44910770fc088"
			}
		}
	},
	"v0.1.8": {
		"tag": "v0.1.8",
		"fulltag": "v0.1.8",
		"network": "polygon",
		"date": "2021-08-02T23:44:28+09:00",
		"commit": "33052456c715a09ff10244144e366eff552ef0fa",
		"contracts": {
			"ExchangeRates": {
				"address": "0x930524D88431979A1f32F623Cd7c67Dc3E6F3a73",
				"status": "current",
				"keccak256": "0x96609f739d314a707eb150ed8883e75d40919604583d99b6047e879684f44c2e"
			},
			"PeriFinance": {
				"address": "0x9ddfDEc3EF352210Ad7B29d1Ba4bb247520797DE",
				"status": "replaced",
				"keccak256": "0x8dbdb099c0b8ed1aa8d0e3bb954ba1149c96191ba1752cce14a629878f7ec70a",
				"replaced_in": "v0.2.3"
			},
			"Issuer": {
				"address": "0xB059cF2221760530bb73D956c8209d8265e6D03B",
				"status": "replaced",
				"keccak256": "0x4bbb1bfcc227182c39ec23861b2dd490703869c897d11a689d6bf6231260a6c3",
				"replaced_in": "v0.4.1"
			}
		}
	},
	"v0.2.3": {
		"tag": "v0.2.3",
		"fulltag": "v0.2.3",
		"network": "polygon",
		"date": "2021-11-23T10:36:40+09:00",
		"commit": "735d72763cae77f3ed11b2993892797719999e4f",
		"contracts": {
			"PeriFinance": {
				"address": "0x7C4cE79655Ac1e84400bC5962b4B75c2b86Bd974",
				"status": "replaced",
				"keccak256": "0xa29cc81f2a40f4832bdcb24498d0b15a2fb3a9b83d6a08839edde0454d112f41",
				"replaced_in": "v0.4.1"
			}
		}
	},
	"v0.4.1": {
		"tag": "v0.4.1",
		"fulltag": "v0.4.1",
		"network": "polygon",
		"date": "2021-11-23T10:36:40+09:00",
		"commit": "735d72763cae77f3ed11b2993892797719999e4f",
		"contracts": {
			"SystemSettings": {
				"address": "0x992337A9Bc2B5a50046fe5418ab679c5A3802296",
				"status": "replaced",
				"keccak256": "0xb5ed4bd37c1916fd784579447317a0d73dec2c860f84e78301bd2eb93c612232",
				"replaced_in": "v0.7.24"
			},
			"FeePool": {
				"address": "0xBf3BeEe52aa8cf367105647bC6C9235Caf6fD508",
				"status": "replaced",
				"keccak256": "0x813d998e115d3ca5b44d01b0ec887af10cd1110d1cd43567aee34705fc5de497",
				"replaced_in": "v0.4.7"
			},
			"PeriFinance": {
				"address": "0x8B0c4F62265326BbE7470E7577A0FC18C591a1F4",
				"status": "replaced",
				"keccak256": "0xe91e6750f1de5ec0b6810966d2e9ef4d4df9c35608e5fda68e53d0076c46fa52",
				"replaced_in": "v0.4.10"
			},
			"DebtCache": {
				"address": "0x6E7Eb230712B69c30dF2BAE55a9D483b59309667",
				"status": "current",
				"keccak256": "0x850da0bdf50e338a491a002d059f85f4c6ba02415b20dfadafb515971dbad3ae"
			},
			"Issuer": {
				"address": "0x5f14B29bb939C3fB691b8927DC0C8D58ba0aF86d",
				"status": "replaced",
				"keccak256": "0x2e6159700e1c7cc0e21649b489d753bf69057279c9e6f6e1bb30844827fab7a2",
				"replaced_in": "v0.5.0"
			},
			"PynthpUSD": {
				"address": "0x81E593716DC004115E4Cd096237A24FAfe75b4C6",
				"status": "current",
				"keccak256": "0x3d41a018d79b02d0599e798ded05d6f53cfc3f467b428c961e76bb09c701adfa"
			},
			"BridgeState": {
				"address": "0x1B2635BEF448C611e1211677afe72ebfe6e51193",
				"status": "current",
				"keccak256": "0xa5692622bc2d9a479a6a0ef279d70768286f58eeaed9442489430c8f4ca498c5"
			},
			"BridgeStatepUSD": {
				"address": "0x472197da1AE823A3e68b717811962C18d252d204",
				"status": "current",
				"keccak256": "0xa5692622bc2d9a479a6a0ef279d70768286f58eeaed9442489430c8f4ca498c5"
			},
			"CrossChainState": {
				"address": "0xCfa36F8484A873C70a8cc3C07F2Bd9bdFcc04467",
				"status": "replaced",
				"keccak256": "0x305ef6ead4b0c19947fe8fc85ea30285c87cc1e200cd4775b889c209899e761d",
				"replaced_in": "v0.4.4"
			},
			"CrossChainManager": {
				"address": "0x8531dbA82DBF04C8A2bF54C76d2DcD6D94Ed806a",
				"status": "replaced",
				"keccak256": "0x4d9aafbba9c136e5c6f2a7c9d1b466c965d6f3c571fbf28540b5eb975c43eda7",
				"replaced_in": "v0.4.4"
			}
		}
	},
	"v0.4.2": {
		"tag": "v0.4.2",
		"fulltag": "v0.4.2",
		"network": "polygon",
		"date": "2022-04-25T17:44:56+09:00",
		"commit": "27d5ab93b7260771b3c98a9cf2476a7642e69e26",
		"contracts": {
			"ExternalTokenStakeManager": {
				"address": "0x965d8f6BAe4AA2ee8f2B85077BdFc4a70DB542ef",
				"status": "replaced",
				"keccak256": "0x226e39715d23aa3ace302e9456bece8ad1ced48f199b856147b80d1c8d4e6480",
				"replaced_in": "v0.5.0"
			}
		}
	},
	"v0.4.4": {
		"tag": "v0.4.4",
		"fulltag": "v0.4.4",
		"network": "polygon",
		"date": "2022-04-27T21:57:00+09:00",
		"commit": "32ab48fb3e7fd9300ea837bac9d3c2e263ad51a2",
		"contracts": {
			"CrossChainState": {
				"address": "0xC278E1F0606408495904Dd7345e5bad4e909B1c6",
				"status": "replaced",
				"keccak256": "0x5b7f978dd52fbd421bf565f7730a1aadbc7d411bf1e6a4c183e0ae55632db878",
				"replaced_in": "v0.7.24"
			},
			"CrossChainManager": {
				"address": "0xD7ad896B819d354c5110cBA982466945b0A31d4A",
				"status": "replaced",
				"keccak256": "0xb727564727648389e3b33e04c703d23901ac380919d94ca9114fa1320511de6b",
				"replaced_in": "v0.7.24"
			}
		}
	},
	"v0.4.7": {
		"tag": "v0.4.7",
		"fulltag": "v0.4.7",
		"network": "polygon",
		"date": "2022-04-29T15:07:02+09:00",
		"commit": "516ee2e6046cdafcf3266aa6d28184478fc61138",
		"contracts": {
			"FeePool": {
				"address": "0x39EC7C3C52D4b99583d45ce4742cd8C04D43f21F",
				"status": "replaced",
				"keccak256": "0x813d998e115d3ca5b44d01b0ec887af10cd1110d1cd43567aee34705fc5de497",
				"replaced_in": "v0.6.3"
			}
		}
	},
	"v0.4.10": {
		"tag": "v0.4.10",
		"fulltag": "v0.4.10",
		"network": "polygon",
		"date": "2022-04-30T01:35:40+09:00",
		"commit": "dbc8d0df654b1358524ef5b2a9a8e0568fad9a0b",
		"contracts": {
			"PeriFinance": {
				"address": "0x6268bC16f01af8a822823905bCaCDB104332F3B3",
				"status": "replaced",
				"keccak256": "0x5dea5432205a2a2d3d26b1906af6944f3fe34702b871a5c6d85e5ceb646facfa",
				"replaced_in": "v0.4.11"
			}
		}
	},
	"v0.4.11": {
		"tag": "v0.4.11",
		"fulltag": "v0.4.11",
		"network": "polygon",
		"date": "2022-05-06T15:49:19+09:00",
		"commit": "1175c601219b4776bb364e7dddd591c6bac0fdaf",
		"contracts": {
			"PeriFinance": {
				"address": "0xc4a8944e6a2042D823657556315e5855EfAE70Ff",
				"status": "replaced",
				"keccak256": "0x2c71b9e35abfad1cd1fc2014ec49ad9e36e7307227282198d444b1613d13b86b",
				"replaced_in": "v0.4.12"
			}
		}
	},
	"v0.4.12": {
		"tag": "v0.4.12",
		"fulltag": "v0.4.12",
		"network": "polygon",
		"date": "2022-05-06T16:31:03+09:00",
		"commit": "7af82f0501e336ecb111a1c36d59f43f0a257e24",
		"contracts": {
			"PeriFinance": {
				"address": "0xfeAdc7C53D831DD13C22f101E8b2FBb570ae0dC9",
				"status": "replaced",
				"keccak256": "0x2c71b9e35abfad1cd1fc2014ec49ad9e36e7307227282198d444b1613d13b86b",
				"replaced_in": "v0.5.0"
			}
		}
	},
	"v0.5.0": {
		"tag": "v0.5.0",
		"fulltag": "v0.5.0",
		"network": "polygon",
		"date": "2022-05-11T17:57:13+09:00",
		"commit": "fb800e2c789f6dd6a2da4dc6f316d315f03775a5",
		"contracts": {
			"PeriFinance": {
				"address": "0x36c717257Cd603C9A4A30CEEB9dE772EB8dA791E",
				"status": "replaced",
				"keccak256": "0xbee38ba564974cdaa136fefa5721a5b78ddbb07a568cfcd606ffb7d67bcd7460",
				"replaced_in": "v0.7.24"
			},
			"Issuer": {
				"address": "0x1dC8AEb1f6E6531D812630634A63F3c712feDe3F",
				"status": "replaced",
				"keccak256": "0xfb745c9cb0f6d897c305c38903de7f318c8f852a99151330b7758faced1d00ac",
				"replaced_in": "v0.5.2"
			},
			"ExternalTokenStakeManager": {
				"address": "0x87770850a891361742D80789941CF347564e68b7",
				"status": "replaced",
				"keccak256": "0xd4b246fbc1d16aa2e193fc488717bd421cac333bb76c839d5786d2801a61ca7a",
<<<<<<< HEAD
				"replaced_in": "v0.7.24"
=======
				"replaced_in": "v0.6.17"
>>>>>>> 6fd10daa
			}
		}
	},
	"v0.5.2": {
		"tag": "v0.5.2",
		"fulltag": "v0.5.2",
		"network": "polygon",
		"date": "2022-06-24T13:58:49+09:00",
		"commit": "9a2d276a8b2398eb694487b03201b933c14881c1",
		"contracts": {
			"Issuer": {
				"address": "0x3417E1Ba87Ac61630267e8db2100285460Ac5bC9",
				"status": "replaced",
				"keccak256": "0xd4080dc71446a83a6d3af981a541ee3d181722554c22ef4a8b31bb9c8c30d0ee",
				"replaced_in": "v0.7.24"
			}
		}
	},
	"v0.6.3": {
		"tag": "v0.6.3",
		"fulltag": "v0.6.3",
		"network": "polygon",
		"date": "2022-07-01T18:01:45+09:00",
		"commit": "dd4967c8f0b9c7b3a67eb017d1121c4eaac45dc0",
		"contracts": {
			"FeePool": {
				"address": "0xD2E71E6fe9E6704E33F30DBBC50a57E25C6da011",
				"status": "replaced",
				"keccak256": "0xd921f40dc1453830dbafba0def1fc0c074c7d1ac17135fe6b4ef8cd62d85780a",
				"replaced_in": "v0.6.13"
			}
		}
	},
	"v0.6.13": {
		"tag": "v0.6.13",
		"fulltag": "v0.6.13",
		"network": "polygon",
		"date": "2022-08-19T11:57:39+09:00",
		"commit": "72ccaf68711feb5b3b737a9d826a5098905b5208",
		"contracts": {
			"FeePool": {
				"address": "0x1b43b0d923bC65B745efFFCD66e69B37447b4d9e",
				"status": "replaced",
				"keccak256": "0xa768b5eb14646c543dc4c15f5099151208d634be6f7426c229e968ef897449ec",
				"replaced_in": "v0.7.24"
			}
		}
	},
	"v0.6.16": {
		"tag": "v0.6.16",
		"fulltag": "v0.6.16",
		"release": "peri-finance",
		"network": "polygon",
		"date": "2022-12-30T19:37:02+09:00",
		"commit": "cad2ec73d136be9e179a825486390b49ff10ee80",
		"contracts": {
			"TokenStatepBTC": {
				"address": "0xE3F2537C139C0d058a8654c738685326B876301e",
				"status": "current",
				"keccak256": "0xabe39a92203ae4f0e0e4d894d45b77c88ba03cebb4dbe5b109dcd6c914133afd"
			},
			"ProxyERC20pBTC": {
				"address": "0x2d4Ae3BC90D6E627266Aa3d35c1bccd7ee998201",
				"status": "current",
				"keccak256": "0x4ee55f23dc2908768ecec4e68cdf09573a0c1038caa3bbf2a755d08f782e4dad"
			},
			"PynthpBTC": {
				"address": "0x37EE2018a1dE2cB3081fa7B8E36bEA6B6afc6c4C",
				"status": "current",
				"keccak256": "0x835ef1db967b6441a31d7f7f50430a31ede5584efcadb476d1a6afdd6fc488fb"
			},
			"TokenStatepETH": {
				"address": "0x59975be68E87138094365B7043A1dC64BA4129EA",
				"status": "current",
				"keccak256": "0xabe39a92203ae4f0e0e4d894d45b77c88ba03cebb4dbe5b109dcd6c914133afd"
			},
			"ProxyERC20pETH": {
				"address": "0xb6B87d400ED27EEc3fe7D796AbC36658D775Ad85",
				"status": "current",
				"keccak256": "0x4ee55f23dc2908768ecec4e68cdf09573a0c1038caa3bbf2a755d08f782e4dad"
			},
			"PynthpETH": {
				"address": "0x5687Fa980F968684cd756D5dF0a62a634EFcAec3",
				"status": "current",
				"keccak256": "0x67d8cf2957b67b94e8cdb895f55e65678298fcbdf33ea1d1e6234736e30f7f06"
			},
			"TokenStatepBNB": {
				"address": "0xF7BC6eC93BCd79c78CDFDe84bdBe1Ca31f449535",
				"status": "current",
				"keccak256": "0xabe39a92203ae4f0e0e4d894d45b77c88ba03cebb4dbe5b109dcd6c914133afd"
			},
			"ProxyERC20pBNB": {
				"address": "0x5b44D511B0E6fd0182642058AD9C4F99f27B940E",
				"status": "current",
				"keccak256": "0x4ee55f23dc2908768ecec4e68cdf09573a0c1038caa3bbf2a755d08f782e4dad"
			},
			"PynthpBNB": {
				"address": "0xE2c75130E10eA5A3C618eAcA2177772963B2A9cE",
				"status": "current",
				"keccak256": "0x67d8cf2957b67b94e8cdb895f55e65678298fcbdf33ea1d1e6234736e30f7f06"
			},
			"TokenStatepAVAX": {
				"address": "0xDCff5d5fC6c968D90B52B17322E00c9791E10F63",
				"status": "current",
				"keccak256": "0xabe39a92203ae4f0e0e4d894d45b77c88ba03cebb4dbe5b109dcd6c914133afd"
			},
			"ProxyERC20pAVAX": {
				"address": "0xb9740b8BD4f996D26dDABF5696453A7Cd2b67F38",
				"status": "current",
				"keccak256": "0x4ee55f23dc2908768ecec4e68cdf09573a0c1038caa3bbf2a755d08f782e4dad"
			},
			"PynthpAVAX": {
				"address": "0x33B3Fb81C2a9cC5903C67F4Ec8aF88f961d48F8C",
				"status": "current",
				"keccak256": "0x67d8cf2957b67b94e8cdb895f55e65678298fcbdf33ea1d1e6234736e30f7f06"
			},
			"TokenStatepUNI": {
				"address": "0xE08f9DE0A3086d0f0E6dD9334e0fA93955F64Afa",
				"status": "current",
				"keccak256": "0xabe39a92203ae4f0e0e4d894d45b77c88ba03cebb4dbe5b109dcd6c914133afd"
			},
			"ProxyERC20pUNI": {
				"address": "0xf23d4A7570C1f62488712d480dd6540F134945fC",
				"status": "current",
				"keccak256": "0x4ee55f23dc2908768ecec4e68cdf09573a0c1038caa3bbf2a755d08f782e4dad"
			},
			"PynthpUNI": {
				"address": "0x1410232232FaD23ff40FB248407E45d2A4c96746",
				"status": "current",
				"keccak256": "0x67d8cf2957b67b94e8cdb895f55e65678298fcbdf33ea1d1e6234736e30f7f06"
			},
			"TokenStatepMKR": {
				"address": "0x4e125a112B4059fd896e33FB21bF8d81f0586108",
				"status": "current",
				"keccak256": "0xabe39a92203ae4f0e0e4d894d45b77c88ba03cebb4dbe5b109dcd6c914133afd"
			},
			"ProxyERC20pMKR": {
				"address": "0xb5D3064595D5BDCeB2a9f87CEAeE5Ca1986089cf",
				"status": "current",
				"keccak256": "0x4ee55f23dc2908768ecec4e68cdf09573a0c1038caa3bbf2a755d08f782e4dad"
			},
			"PynthpMKR": {
				"address": "0xB284699F47Eb3dfc93693c7E08279A65a908BC05",
				"status": "current",
				"keccak256": "0x67d8cf2957b67b94e8cdb895f55e65678298fcbdf33ea1d1e6234736e30f7f06"
			},
			"TokenStatepAAVE": {
				"address": "0x027b717b277D792ac7D0A922F01f8225087Ab008",
				"status": "current",
				"keccak256": "0xabe39a92203ae4f0e0e4d894d45b77c88ba03cebb4dbe5b109dcd6c914133afd"
			},
			"ProxyERC20pAAVE": {
				"address": "0x2af8e54D17f4cb9C687252E3CdBEEeD959395be3",
				"status": "current",
				"keccak256": "0x4ee55f23dc2908768ecec4e68cdf09573a0c1038caa3bbf2a755d08f782e4dad"
			},
			"PynthpAAVE": {
				"address": "0x0c348964066b671e7ACF4f37D886115fE475bFCd",
				"status": "current",
				"keccak256": "0x67d8cf2957b67b94e8cdb895f55e65678298fcbdf33ea1d1e6234736e30f7f06"
			},
			"TokenStatepCOMP": {
				"address": "0xE87515d118673aA41D54b09cb695527810673AB2",
				"status": "current",
				"keccak256": "0xabe39a92203ae4f0e0e4d894d45b77c88ba03cebb4dbe5b109dcd6c914133afd"
			},
			"ProxyERC20pCOMP": {
				"address": "0xC216f52B3bc6265aeD6d18b7d4d30643797051A9",
				"status": "current",
				"keccak256": "0x4ee55f23dc2908768ecec4e68cdf09573a0c1038caa3bbf2a755d08f782e4dad"
			},
			"PynthpCOMP": {
				"address": "0xb66Ac4150e9b68AaEeEC52C5d195282270f6b221",
				"status": "current",
				"keccak256": "0x67d8cf2957b67b94e8cdb895f55e65678298fcbdf33ea1d1e6234736e30f7f06"
			},
			"TokenStatepSUSHI": {
				"address": "0xB06db9136A12530E5fe91b9E71b0835BC24c481e",
				"status": "current",
				"keccak256": "0xabe39a92203ae4f0e0e4d894d45b77c88ba03cebb4dbe5b109dcd6c914133afd"
			},
			"ProxyERC20pSUSHI": {
				"address": "0xF4eF07E9E2A2dd35B7ff0048772eA1FA97c4C6c7",
				"status": "current",
				"keccak256": "0x4ee55f23dc2908768ecec4e68cdf09573a0c1038caa3bbf2a755d08f782e4dad"
			},
			"PynthpSUSHI": {
				"address": "0x08ffa9B2B821d03e5983D6a519fdb3ad286243Ca",
				"status": "current",
				"keccak256": "0x67d8cf2957b67b94e8cdb895f55e65678298fcbdf33ea1d1e6234736e30f7f06"
			},
			"TokenStatepSNX": {
				"address": "0xd22945328a8d8ab206b110cC777e7cc4E3A82b67",
				"status": "current",
				"keccak256": "0xabe39a92203ae4f0e0e4d894d45b77c88ba03cebb4dbe5b109dcd6c914133afd"
			},
			"ProxyERC20pSNX": {
				"address": "0x5f533cC501a8193C161f188A115712D1aAe653da",
				"status": "current",
				"keccak256": "0x4ee55f23dc2908768ecec4e68cdf09573a0c1038caa3bbf2a755d08f782e4dad"
			},
			"PynthpSNX": {
				"address": "0xD44f8bB4E3dC4dB7d9b1835872A66fa5caAbd4E8",
				"status": "current",
				"keccak256": "0x67d8cf2957b67b94e8cdb895f55e65678298fcbdf33ea1d1e6234736e30f7f06"
			},
			"TokenStatepCRV": {
				"address": "0xc1af7E4bB98965d5622A936935261D86fDfA4468",
				"status": "current",
				"keccak256": "0xabe39a92203ae4f0e0e4d894d45b77c88ba03cebb4dbe5b109dcd6c914133afd"
			},
			"ProxyERC20pCRV": {
				"address": "0xb01b117FaE95B4848B2E63dDa06f72826C4aCE5D",
				"status": "current",
				"keccak256": "0x4ee55f23dc2908768ecec4e68cdf09573a0c1038caa3bbf2a755d08f782e4dad"
			},
			"PynthpCRV": {
				"address": "0x48A7aB01BB8D0847bB5D2a391b84f751668b12d0",
				"status": "current",
				"keccak256": "0x67d8cf2957b67b94e8cdb895f55e65678298fcbdf33ea1d1e6234736e30f7f06"
			},
			"TokenStatepYFI": {
				"address": "0x496346b55a7b9D1c9dD0BBEb5287137eE2bd4b56",
				"status": "current",
				"keccak256": "0xabe39a92203ae4f0e0e4d894d45b77c88ba03cebb4dbe5b109dcd6c914133afd"
			},
			"ProxyERC20pYFI": {
				"address": "0x40E617348944Cc6811A4C8C5B8C5C1a96B926FF4",
				"status": "current",
				"keccak256": "0x4ee55f23dc2908768ecec4e68cdf09573a0c1038caa3bbf2a755d08f782e4dad"
			},
			"PynthpYFI": {
				"address": "0x6D4ED9b8D1Fe8e9F4437eDDBA6c86a1304F90f89",
				"status": "current",
				"keccak256": "0x67d8cf2957b67b94e8cdb895f55e65678298fcbdf33ea1d1e6234736e30f7f06"
			},
			"TokenStatep1INCH": {
				"address": "0x2801696745823492A9E1d3D6B6835b5216Af6D58",
				"status": "current",
				"keccak256": "0xabe39a92203ae4f0e0e4d894d45b77c88ba03cebb4dbe5b109dcd6c914133afd"
			},
			"ProxyERC20p1INCH": {
				"address": "0x9a70dA89b6898E1171f5a9aA5aA8D82E2814B0fe",
				"status": "current",
				"keccak256": "0x4ee55f23dc2908768ecec4e68cdf09573a0c1038caa3bbf2a755d08f782e4dad"
			},
			"Pynthp1INCH": {
				"address": "0xCEd7a239fd128A17B709c5FAECd7614cf7D984fA",
				"status": "current",
				"keccak256": "0x67d8cf2957b67b94e8cdb895f55e65678298fcbdf33ea1d1e6234736e30f7f06"
			},
			"TokenStatepLINK": {
				"address": "0xB1fe493f97ce9205A7FA49E2c9D67d4cf80D47aB",
				"status": "current",
				"keccak256": "0xabe39a92203ae4f0e0e4d894d45b77c88ba03cebb4dbe5b109dcd6c914133afd"
			},
			"ProxyERC20pLINK": {
				"address": "0xC3245A0d0c2289C3879CBADC8eD45cc49800cdf3",
				"status": "current",
				"keccak256": "0x4ee55f23dc2908768ecec4e68cdf09573a0c1038caa3bbf2a755d08f782e4dad"
			},
			"PynthpLINK": {
				"address": "0xCc0A54caFe778ed20D92e6c82f7De6813618761C",
				"status": "current",
				"keccak256": "0x67d8cf2957b67b94e8cdb895f55e65678298fcbdf33ea1d1e6234736e30f7f06"
			},
			"TokenStatepDOT": {
				"address": "0xDe9324D88a171BF001D1bB073141aD9E5DaD45A7",
				"status": "current",
				"keccak256": "0xabe39a92203ae4f0e0e4d894d45b77c88ba03cebb4dbe5b109dcd6c914133afd"
			},
			"ProxyERC20pDOT": {
				"address": "0x1b0A0d114c362BbB65ffeE8595fff0714176d7eC",
				"status": "current",
				"keccak256": "0x4ee55f23dc2908768ecec4e68cdf09573a0c1038caa3bbf2a755d08f782e4dad"
			},
			"PynthpDOT": {
				"address": "0x8F23846886eB7C3bAb5da516BE8696CF3eb4e15C",
				"status": "current",
				"keccak256": "0x67d8cf2957b67b94e8cdb895f55e65678298fcbdf33ea1d1e6234736e30f7f06"
			},
			"TokenStatepXRP": {
				"address": "0xAC1EF7F56491B1Ae1bE51c45ed43a9992CeeD67f",
				"status": "current",
				"keccak256": "0xabe39a92203ae4f0e0e4d894d45b77c88ba03cebb4dbe5b109dcd6c914133afd"
			},
			"ProxyERC20pXRP": {
				"address": "0x62a700Ec1Bc2F77a48d6B0129fae868a0B355013",
				"status": "current",
				"keccak256": "0x4ee55f23dc2908768ecec4e68cdf09573a0c1038caa3bbf2a755d08f782e4dad"
			},
			"PynthpXRP": {
				"address": "0x845324B5612B756032acDFA1bD261c21408E7F82",
				"status": "current",
				"keccak256": "0x67d8cf2957b67b94e8cdb895f55e65678298fcbdf33ea1d1e6234736e30f7f06"
			},
			"TokenStatepAXS": {
				"address": "0x9eC282BBf28FeE4ED44c17bced0118fE66EeB199",
				"status": "current",
				"keccak256": "0xabe39a92203ae4f0e0e4d894d45b77c88ba03cebb4dbe5b109dcd6c914133afd"
			},
			"ProxyERC20pAXS": {
				"address": "0x176e6486Eb3f66F0498259e4C9f1E92A53c2B131",
				"status": "current",
				"keccak256": "0x4ee55f23dc2908768ecec4e68cdf09573a0c1038caa3bbf2a755d08f782e4dad"
			},
			"PynthpAXS": {
				"address": "0x8b860D6A747c74b0130135297d6A1B8027ad4DF9",
				"status": "current",
				"keccak256": "0x67d8cf2957b67b94e8cdb895f55e65678298fcbdf33ea1d1e6234736e30f7f06"
			},
			"TokenStatepEUR": {
				"address": "0x20f30842E793ecF7C009EF58A27fc0b6baCd4e79",
				"status": "current",
				"keccak256": "0xabe39a92203ae4f0e0e4d894d45b77c88ba03cebb4dbe5b109dcd6c914133afd"
			},
			"ProxyERC20pEUR": {
				"address": "0xFbA3Ff8aFe745923B9496cc4460D82EBfe34Bef6",
				"status": "current",
				"keccak256": "0x4ee55f23dc2908768ecec4e68cdf09573a0c1038caa3bbf2a755d08f782e4dad"
			},
			"PynthpEUR": {
				"address": "0x20fBD0f600bFda5D0721Ddd805b08Ab358E60487",
				"status": "current",
				"keccak256": "0x67d8cf2957b67b94e8cdb895f55e65678298fcbdf33ea1d1e6234736e30f7f06"
			},
			"TokenStatepSAND": {
				"address": "0x3AFfB0f3617b6B524b103eb732462b80B763C450",
				"status": "current",
				"keccak256": "0xabe39a92203ae4f0e0e4d894d45b77c88ba03cebb4dbe5b109dcd6c914133afd"
			},
			"ProxyERC20pSAND": {
				"address": "0xaEE9A331C42C747333530BCD5bF1db8C500e72F2",
				"status": "current",
				"keccak256": "0x4ee55f23dc2908768ecec4e68cdf09573a0c1038caa3bbf2a755d08f782e4dad"
			},
			"PynthpSAND": {
				"address": "0x586C160aC62831ddD1f5e49070A20Ec9b5eEC2C5",
				"status": "current",
				"keccak256": "0x67d8cf2957b67b94e8cdb895f55e65678298fcbdf33ea1d1e6234736e30f7f06"
			},
			"TokenStatepMANA": {
				"address": "0x4844754b5E43b365BF262043f697b8A86B50aB1C",
				"status": "current",
				"keccak256": "0xabe39a92203ae4f0e0e4d894d45b77c88ba03cebb4dbe5b109dcd6c914133afd"
			},
			"ProxyERC20pMANA": {
				"address": "0x43883ffDb3d1835B75c4C3cdF26DE9B23a6B7C61",
				"status": "current",
				"keccak256": "0x4ee55f23dc2908768ecec4e68cdf09573a0c1038caa3bbf2a755d08f782e4dad"
			},
			"PynthpMANA": {
				"address": "0x291717289CebA5F13c90841eC11f247cb43262Bf",
				"status": "current",
				"keccak256": "0x67d8cf2957b67b94e8cdb895f55e65678298fcbdf33ea1d1e6234736e30f7f06"
			},
			"TokenStatepSOL": {
				"address": "0x05A660e8419dB32A36831D0bA27E60220113A65a",
				"status": "current",
				"keccak256": "0xabe39a92203ae4f0e0e4d894d45b77c88ba03cebb4dbe5b109dcd6c914133afd"
			},
			"ProxyERC20pSOL": {
				"address": "0x2Cbf9d377b7540842A0DE09eEf4a1dd6A7577173",
				"status": "current",
				"keccak256": "0x4ee55f23dc2908768ecec4e68cdf09573a0c1038caa3bbf2a755d08f782e4dad"
			},
			"PynthpSOL": {
				"address": "0x41709Ea05a75c85eDEF88a3A346dDc49715aFd96",
				"status": "current",
				"keccak256": "0x67d8cf2957b67b94e8cdb895f55e65678298fcbdf33ea1d1e6234736e30f7f06"
			}
		}
	},
<<<<<<< HEAD
	"v0.7.24": {
		"tag": "v0.7.24",
		"fulltag": "v0.7.24",
=======
	"v0.6.17": {
		"tag": "v0.6.17",
		"fulltag": "v0.6.17",
>>>>>>> 6fd10daa
		"release": "peri-finance",
		"network": "polygon",
		"date": "2023-12-07T23:58:08+09:00",
		"commit": "fa9149001cd6264b7925fd34adf01ef14d406a44",
		"contracts": {
<<<<<<< HEAD
			"SystemSettings": {
				"address": "0x4028e5b49fE716113ab7e2483c4367A55BB84Afa",
				"status": "current",
				"keccak256": "0xf6234c570e3f445f48640eabec5df34df19760135deed1115d8b534b7ae1290d"
			},
			"Liquidations": {
				"address": "0x3207E108Bd9408F98d2A1C2c96f19034c3b96392",
				"status": "replaced",
				"keccak256": "0xd45d1bacf3309a00ba9149edbe209b4d00e2d4e75cfe98215b9f1042a470be20",
				"replaced_in": "v0.7.26"
			},
			"FeePool": {
				"address": "0xdeeEef4729337bA53b28E60d176334F21769fc5f",
				"status": "current",
				"keccak256": "0xb382dae5285e0584640559fb09741f0eac6f962650863b012105d57d91cfe143"
			},
			"PeriFinance": {
				"address": "0x8f151e700772d6e8Dc7dA8B260c9e0C3eCbF4174",
				"status": "current",
				"keccak256": "0x29ff9645a85b50f1f411026c6687b70428e08c6b3b9413cdc537acebe7dcb367"
			},
			"Exchanger": {
				"address": "0xACD30b5445620D4F9368bf4E104957294862Bb06",
				"status": "current",
				"keccak256": "0xd92a1bc336c63374de3fff06819426ce04575b2dffa763092a25f935837ba2ba"
			},
			"Issuer": {
				"address": "0xD43A56F2342f39a41d4e81EA4405fDc65CFfabb5",
				"status": "replaced",
				"keccak256": "0xb36b13933c3b7b2cd57596d0015235a3d5f5da91d91fdf303f9430cd0794c348",
				"replaced_in": "v0.7.29-rc"
			},
			"ExternalTokenStakeManager": {
				"address": "0xfeE19d9c4f0E853213aEaA440C414D1D03EE5582",
				"status": "replaced",
				"keccak256": "0x4aa2cbf28057506197410c455d4df6d4661c5a0d0d399def7c9820b09664fc2b",
				"replaced_in": "v0.7.25"
			},
			"CrossChainState": {
				"address": "0xB9Da1c78484F5FEa758AC5371126D939Caa6478c",
				"status": "current",
				"keccak256": "0xd4de0d8894fb38842a778288586b6ce1e62daac432c7e6a8c5d5faf91da3305b"
			},
			"CrossChainManager": {
				"address": "0x98A173A7E683973227f86039E4e0cbC856D372c3",
				"status": "current",
				"keccak256": "0xe0ae68d5b6e76605f10070c669274e85ce0058e31cbccfc9c1dab0d05b47c8a6"
			},
			"VirtualPynthIssuer": {
				"address": "0xc54b0CAB3603A5A4d621C8cE4eE33a5F39B6a6d9",
				"status": "current",
				"keccak256": "0x7bb575f70d195d9abed55e3022cccedca97cb83cfce223416837ac55ec7151a2"
			},
			"TokenStatepADA": {
				"address": "0xdD01256ef1eD46eB5b966494E45923ab6B073954",
				"status": "current",
				"keccak256": "0x3f14e6166fe51fd37f1007318b3bc58541fe01e78aecc945bad7dd32aba8f955"
			},
			"ProxyERC20pADA": {
				"address": "0xF69B88ef2A91686dE2a1bF0dd2099448Fc21D053",
				"status": "current",
				"keccak256": "0xc7f4e6f1557878a0b3d3b6f6f771dd269a57e29ae448b4a9d0fee9eafa692a29"
			},
			"PynthpADA": {
				"address": "0x1B4f8A9065c4b83369eAef99B4473e9d7307158C",
				"status": "current",
				"keccak256": "0xadb3a05908fa3a1a9aa53c6130ef3efb4319f5ce6fc455544733c34c42f8aed2"
			},
			"TokenStatepBCH": {
				"address": "0xC30e228dcC425160A64089544535e94eb895d7fe",
				"status": "current",
				"keccak256": "0x3f14e6166fe51fd37f1007318b3bc58541fe01e78aecc945bad7dd32aba8f955"
			},
			"ProxyERC20pBCH": {
				"address": "0x75C4C3ee1d06F46B8698493f4D56D93f2f3f186D",
				"status": "current",
				"keccak256": "0xc7f4e6f1557878a0b3d3b6f6f771dd269a57e29ae448b4a9d0fee9eafa692a29"
			},
			"PynthpBCH": {
				"address": "0x1Fde7043f6ABD5828Af794Fa15B39A0197e19445",
				"status": "current",
				"keccak256": "0xadb3a05908fa3a1a9aa53c6130ef3efb4319f5ce6fc455544733c34c42f8aed2"
			},
			"TokenStatepDOGE": {
				"address": "0x4B637F1830238E5F01867222550D238125d391D8",
				"status": "current",
				"keccak256": "0x3f14e6166fe51fd37f1007318b3bc58541fe01e78aecc945bad7dd32aba8f955"
			},
			"ProxyERC20pDOGE": {
				"address": "0x05557E7339Edc776226477994625B8c2278418c1",
				"status": "current",
				"keccak256": "0xc7f4e6f1557878a0b3d3b6f6f771dd269a57e29ae448b4a9d0fee9eafa692a29"
			},
			"PynthpDOGE": {
				"address": "0x005D9c6A75Cddc7cb56b798EB2406f623af109D5",
				"status": "current",
				"keccak256": "0xadb3a05908fa3a1a9aa53c6130ef3efb4319f5ce6fc455544733c34c42f8aed2"
			},
			"TokenStatepEOS": {
				"address": "0x96f1113B6624d049C3E905b2Df25d92209Af7373",
				"status": "current",
				"keccak256": "0x3f14e6166fe51fd37f1007318b3bc58541fe01e78aecc945bad7dd32aba8f955"
			},
			"ProxyERC20pEOS": {
				"address": "0x1Cd0637b9476F2C92E06CC01E505D5B4581C6969",
				"status": "current",
				"keccak256": "0xc7f4e6f1557878a0b3d3b6f6f771dd269a57e29ae448b4a9d0fee9eafa692a29"
			},
			"PynthpEOS": {
				"address": "0x72E305b423f5BA7F3C35e6F747E92eE64B4D8A85",
				"status": "current",
				"keccak256": "0xadb3a05908fa3a1a9aa53c6130ef3efb4319f5ce6fc455544733c34c42f8aed2"
			},
			"TokenStatepFTM": {
				"address": "0x00C5FD491aaEF789662464B929c34D4047aC8205",
				"status": "current",
				"keccak256": "0x3f14e6166fe51fd37f1007318b3bc58541fe01e78aecc945bad7dd32aba8f955"
			},
			"ProxyERC20pFTM": {
				"address": "0x2d7Fd92Ef0BcE338d0C18f43B423DCb457072C8a",
				"status": "current",
				"keccak256": "0xc7f4e6f1557878a0b3d3b6f6f771dd269a57e29ae448b4a9d0fee9eafa692a29"
			},
			"PynthpFTM": {
				"address": "0xE77e9f8AAFE0C3725185645488723243f96106A8",
				"status": "current",
				"keccak256": "0xadb3a05908fa3a1a9aa53c6130ef3efb4319f5ce6fc455544733c34c42f8aed2"
			},
			"TokenStatepGRT": {
				"address": "0xbCec221c38Ca3dD35Ea96450ea4C8266D7462622",
				"status": "current",
				"keccak256": "0x3f14e6166fe51fd37f1007318b3bc58541fe01e78aecc945bad7dd32aba8f955"
			},
			"ProxyERC20pGRT": {
				"address": "0x9147541d1B5860FbCc93554c8868711F7e3a6E2b",
				"status": "current",
				"keccak256": "0xc7f4e6f1557878a0b3d3b6f6f771dd269a57e29ae448b4a9d0fee9eafa692a29"
			},
			"PynthpGRT": {
				"address": "0xa1C24B5dF589Acd8B01456c7708610194231c08B",
				"status": "current",
				"keccak256": "0xadb3a05908fa3a1a9aa53c6130ef3efb4319f5ce6fc455544733c34c42f8aed2"
			},
			"TokenStatepICP": {
				"address": "0xFb58e6fF29504251489880e49e1120bdF4aa51BD",
				"status": "current",
				"keccak256": "0x3f14e6166fe51fd37f1007318b3bc58541fe01e78aecc945bad7dd32aba8f955"
			},
			"ProxyERC20pICP": {
				"address": "0x243505349E008b8418e3Fd2A291223AD1A377C11",
				"status": "current",
				"keccak256": "0xc7f4e6f1557878a0b3d3b6f6f771dd269a57e29ae448b4a9d0fee9eafa692a29"
			},
			"PynthpICP": {
				"address": "0xd893745B9Cd15564A75aE28BEf869007D16d802F",
				"status": "current",
				"keccak256": "0xadb3a05908fa3a1a9aa53c6130ef3efb4319f5ce6fc455544733c34c42f8aed2"
			},
			"TokenStatepLTC": {
				"address": "0x4EF3090C4A8FEd294B04cE82DA0bCDd5464bBf23",
				"status": "current",
				"keccak256": "0x3f14e6166fe51fd37f1007318b3bc58541fe01e78aecc945bad7dd32aba8f955"
			},
			"ProxyERC20pLTC": {
				"address": "0xeB6310833d5E094FF62aE0c181dc4e84f4fFA0e9",
				"status": "current",
				"keccak256": "0xc7f4e6f1557878a0b3d3b6f6f771dd269a57e29ae448b4a9d0fee9eafa692a29"
			},
			"PynthpLTC": {
				"address": "0x0456b63Fc446682A0D4D54C9Cb335702D6400E5c",
				"status": "current",
				"keccak256": "0xadb3a05908fa3a1a9aa53c6130ef3efb4319f5ce6fc455544733c34c42f8aed2"
			},
			"TokenStatepMATIC": {
				"address": "0xC2DBC7E6bcF36341470d1b95C52e29867dA0D181",
				"status": "current",
				"keccak256": "0x3f14e6166fe51fd37f1007318b3bc58541fe01e78aecc945bad7dd32aba8f955"
			},
			"ProxyERC20pMATIC": {
				"address": "0xF1D70842ef266A3648E945C4d587103A8a468Dfd",
				"status": "current",
				"keccak256": "0xc7f4e6f1557878a0b3d3b6f6f771dd269a57e29ae448b4a9d0fee9eafa692a29"
			},
			"PynthpMATIC": {
				"address": "0xB6a8B37DA809b2a1C3Cd804100C7fB3343e8dC02",
				"status": "current",
				"keccak256": "0xadb3a05908fa3a1a9aa53c6130ef3efb4319f5ce6fc455544733c34c42f8aed2"
			},
			"TokenStatepPAXG": {
				"address": "0x5D3836aF005a6914C831e3087c0C96C0f071C949",
				"status": "current",
				"keccak256": "0x3f14e6166fe51fd37f1007318b3bc58541fe01e78aecc945bad7dd32aba8f955"
			},
			"ProxyERC20pPAXG": {
				"address": "0x7BA4D6DA06695f7D471A40cDBf476b89C5DF7677",
				"status": "current",
				"keccak256": "0xc7f4e6f1557878a0b3d3b6f6f771dd269a57e29ae448b4a9d0fee9eafa692a29"
			},
			"PynthpPAXG": {
				"address": "0x7492230f232A14c7f1588Cde8016fea8f0281ce1",
				"status": "current",
				"keccak256": "0xadb3a05908fa3a1a9aa53c6130ef3efb4319f5ce6fc455544733c34c42f8aed2"
			},
			"TokenStatepXAU": {
				"address": "0xaABCA6D08738230618Dd4Fdb33b421049AF5e19f",
				"status": "current",
				"keccak256": "0x3f14e6166fe51fd37f1007318b3bc58541fe01e78aecc945bad7dd32aba8f955"
			},
			"ProxyERC20pXAU": {
				"address": "0x93484588cf2345E4b2D788a80CCE0b1646971F30",
				"status": "current",
				"keccak256": "0xc7f4e6f1557878a0b3d3b6f6f771dd269a57e29ae448b4a9d0fee9eafa692a29"
			},
			"PynthpXAU": {
				"address": "0x13f872abfA72c8b676f24c11b7F6Bb3fB4651AD7",
				"status": "current",
				"keccak256": "0xadb3a05908fa3a1a9aa53c6130ef3efb4319f5ce6fc455544733c34c42f8aed2"
			},
			"TokenStatepGBP": {
				"address": "0x421d62FC0Bb2F66DeB7dBccCdF695F3aCcCdBeb2",
				"status": "current",
				"keccak256": "0x3f14e6166fe51fd37f1007318b3bc58541fe01e78aecc945bad7dd32aba8f955"
			},
			"ProxyERC20pGBP": {
				"address": "0x1BFC0F1Db566DaAF4138981a7fe489133C0a142C",
				"status": "current",
				"keccak256": "0xc7f4e6f1557878a0b3d3b6f6f771dd269a57e29ae448b4a9d0fee9eafa692a29"
			},
			"PynthpGBP": {
				"address": "0xe0dEA7c3603394aBDfd052703cF887DD355d53d6",
				"status": "current",
				"keccak256": "0xadb3a05908fa3a1a9aa53c6130ef3efb4319f5ce6fc455544733c34c42f8aed2"
			},
			"TokenStatepJPY": {
				"address": "0x31936CEDDe51b2e5a647A7A26763a108E2b107F4",
				"status": "current",
				"keccak256": "0x3f14e6166fe51fd37f1007318b3bc58541fe01e78aecc945bad7dd32aba8f955"
			},
			"ProxyERC20pJPY": {
				"address": "0xA7EF86Af25bf68F927a28ca2Ba10A503B78c611a",
				"status": "current",
				"keccak256": "0xc7f4e6f1557878a0b3d3b6f6f771dd269a57e29ae448b4a9d0fee9eafa692a29"
			},
			"PynthpJPY": {
				"address": "0x5e9477345B8d00c515aA74C3c678ae49639392EB",
				"status": "current",
				"keccak256": "0xadb3a05908fa3a1a9aa53c6130ef3efb4319f5ce6fc455544733c34c42f8aed2"
			},
			"TokenStatepCHF": {
				"address": "0xa083A3A19dC7FA95262ab0560b6051ff4F3f5e2F",
				"status": "current",
				"keccak256": "0x3f14e6166fe51fd37f1007318b3bc58541fe01e78aecc945bad7dd32aba8f955"
			},
			"ProxyERC20pCHF": {
				"address": "0x187cE6E180fc6F2677237c541E94Dbb37A9ea987",
				"status": "current",
				"keccak256": "0xc7f4e6f1557878a0b3d3b6f6f771dd269a57e29ae448b4a9d0fee9eafa692a29"
			},
			"PynthpCHF": {
				"address": "0xcc26C4cd4409e13Cf2bBAa430b3f084e9D403922",
				"status": "current",
				"keccak256": "0xadb3a05908fa3a1a9aa53c6130ef3efb4319f5ce6fc455544733c34c42f8aed2"
			},
			"TokenStatepAUD": {
				"address": "0x54050E98665ae9097D359C82D6feFeFf3FDb8254",
				"status": "current",
				"keccak256": "0x3f14e6166fe51fd37f1007318b3bc58541fe01e78aecc945bad7dd32aba8f955"
			},
			"ProxyERC20pAUD": {
				"address": "0x79F46a20dfC657Bdd35233A5faa5EeBaE4362778",
				"status": "current",
				"keccak256": "0xc7f4e6f1557878a0b3d3b6f6f771dd269a57e29ae448b4a9d0fee9eafa692a29"
			},
			"PynthpAUD": {
				"address": "0x6B416f5E115C06867E307C5c82e03380E420cD7f",
				"status": "current",
				"keccak256": "0xadb3a05908fa3a1a9aa53c6130ef3efb4319f5ce6fc455544733c34c42f8aed2"
			},
			"TokenStatepNZD": {
				"address": "0x5c36b5A4245B0cD32DB34aC1de75A852E11bDac9",
				"status": "current",
				"keccak256": "0x3f14e6166fe51fd37f1007318b3bc58541fe01e78aecc945bad7dd32aba8f955"
			},
			"ProxyERC20pNZD": {
				"address": "0x8E00eFaE197cc5C772A7c3660925e6dBB641D138",
				"status": "current",
				"keccak256": "0xc7f4e6f1557878a0b3d3b6f6f771dd269a57e29ae448b4a9d0fee9eafa692a29"
			},
			"PynthpNZD": {
				"address": "0x880b9aE0d7568d884615FdFE0f486C20A50B913a",
				"status": "current",
				"keccak256": "0xadb3a05908fa3a1a9aa53c6130ef3efb4319f5ce6fc455544733c34c42f8aed2"
			},
			"TokenStatepCAD": {
				"address": "0x19fE395F8034a645AE3f318168C72551900E4984",
				"status": "current",
				"keccak256": "0x3f14e6166fe51fd37f1007318b3bc58541fe01e78aecc945bad7dd32aba8f955"
			},
			"ProxyERC20pCAD": {
				"address": "0x937F02A991976ea26681ea8C4009657Fa000F1C5",
				"status": "current",
				"keccak256": "0xc7f4e6f1557878a0b3d3b6f6f771dd269a57e29ae448b4a9d0fee9eafa692a29"
			},
			"PynthpCAD": {
				"address": "0xA7C66d3A3352E62ACe49047e692C2357017631Af",
				"status": "current",
				"keccak256": "0xadb3a05908fa3a1a9aa53c6130ef3efb4319f5ce6fc455544733c34c42f8aed2"
			},
			"TokenStatepDPI": {
				"address": "0xA767085ef8d6731B39c9731b53969B7bA62F8678",
				"status": "current",
				"keccak256": "0x3f14e6166fe51fd37f1007318b3bc58541fe01e78aecc945bad7dd32aba8f955"
			},
			"ProxyERC20pDPI": {
				"address": "0x10f20453aA46C806211064EE81776d4554946c65",
				"status": "current",
				"keccak256": "0xc7f4e6f1557878a0b3d3b6f6f771dd269a57e29ae448b4a9d0fee9eafa692a29"
			},
			"PynthpDPI": {
				"address": "0x2f785bcA26F0D6901794a3504E7Fee14bD8bf350",
				"status": "current",
				"keccak256": "0xadb3a05908fa3a1a9aa53c6130ef3efb4319f5ce6fc455544733c34c42f8aed2"
			},
			"TokenStatepXAG": {
				"address": "0xddEFa7B6b231D1E10FC551908313dC33172fB5F6",
				"status": "current",
				"keccak256": "0x3f14e6166fe51fd37f1007318b3bc58541fe01e78aecc945bad7dd32aba8f955"
			},
			"ProxyERC20pXAG": {
				"address": "0x2e1Bb6ac76485B57deC8fF474a179927E415d758",
				"status": "current",
				"keccak256": "0xc7f4e6f1557878a0b3d3b6f6f771dd269a57e29ae448b4a9d0fee9eafa692a29"
			},
			"PynthpXAG": {
				"address": "0xc1b59226855B92736CCe9808Ed476c979A7B4456",
				"status": "current",
				"keccak256": "0xadb3a05908fa3a1a9aa53c6130ef3efb4319f5ce6fc455544733c34c42f8aed2"
			}
		}
	},
	"v0.7.25": {
		"tag": "v0.7.25",
		"fulltag": "v0.7.25",
		"release": "peri-finance",
		"network": "polygon",
		"date": "2024-04-21T13:27:01+09:00",
		"commit": "fbe13a15bcc9040545429466c2eaafb70873f4e0",
		"contracts": {
			"ExternalTokenStakeManager": {
				"address": "0xDFd6ad1EbB1f44d8C014b3B793F723B5DFE6830f",
				"status": "current",
				"keccak256": "0xec03ade0a395d2faa2f10058338dc07955e432bc5c9d8ebc2f28e54bc25d590b"
			}
		}
	},
	"v0.7.26": {
		"tag": "v0.7.26",
		"fulltag": "v0.7.26",
		"release": "peri-finance",
		"network": "polygon",
		"date": "2024-04-22T03:05:55+09:00",
		"commit": "37fe7f4c911cb0fb6255c72c0c92461bcd0c01fc",
		"contracts": {
			"Liquidations": {
				"address": "0xA883836cB03144fC1Ba8205E7C278ad822bb0952",
				"status": "replaced",
				"keccak256": "0x87bea792cdd112378a0ce6c4d0760be3a4c2c6b2169a0f7dc76bab801e63fbe4",
				"replaced_in": "v0.7.27-rc"
			}
		}
	},
	"v0.7.27-rc": {
		"tag": "v0.7.27",
		"fulltag": "v0.7.27-rc",
		"release": "peri-finance",
		"network": "polygon",
		"date": "2024-04-22T23:35:15+09:00",
		"commit": "0b4fe5b5ac4c7aa09e93718f16471e50ac7e97c9",
		"contracts": {
			"Liquidations": {
				"address": "0xfF3B7722C5177aAB8AfC55aC8d05A1904aba19C3",
				"status": "replaced",
				"keccak256": "0x87bea792cdd112378a0ce6c4d0760be3a4c2c6b2169a0f7dc76bab801e63fbe4",
				"replaced_in": "v0.7.28-rc"
			}
		}
	},
	"v0.7.28-rc": {
		"tag": "v0.7.28",
		"fulltag": "v0.7.28-rc",
		"release": "peri-finance",
		"network": "polygon",
		"date": "2024-04-23T00:51:31+09:00",
		"commit": "70ee962751c1f487357797ef2b86dfa3c4d27d1e",
		"contracts": {
			"Liquidations": {
				"address": "0x3202bDD6544Df2452Ce1853d342083D5bc674ab4",
				"status": "replaced",
				"keccak256": "0x6f4259a60320483a689d46a188433ac9b867651784f2eec346c107dbeb49bfd2",
				"replaced_in": "v0.7.29-rc"
			}
		}
	},
	"v0.7.29-rc": {
		"tag": "v0.7.29",
		"fulltag": "v0.7.29-rc",
		"release": "peri-finance",
		"network": "polygon",
		"date": "2024-04-23T01:36:26+09:00",
		"commit": "146b51ff7cc23178f3efcbbfd3d4b8a729611e4d",
		"contracts": {
			"Liquidations": {
				"address": "0x3205407a117717fF29FaF466BBDAD007040Ad3c0",
				"status": "replaced",
				"keccak256": "0x19d3ea941901947c8c843b7cc4af9e3d3a2e26052173d3b5c50d18923a92dcc9",
				"replaced_in": "v0.7.30-rc"
			},
			"Issuer": {
				"address": "0xaA6588872270168866B8c2b74838C7ECc9cADe78",
				"status": "replaced",
				"keccak256": "0xdb7e68380f1933efdf352fcc9b3a25021e9f7c415560e0cfddc38af106f80827",
				"replaced_in": "v0.7.30-rc"
			}
		}
	},
	"v0.7.30-rc": {
		"tag": "v0.7.30",
		"fulltag": "v0.7.30-rc",
		"release": "peri-finance",
		"network": "polygon",
		"date": "2024-04-23T10:48:18+09:00",
		"commit": "cd7a070cf4139f18578769a6149c8e0177d924c2",
		"contracts": {
			"Liquidations": {
				"address": "0x1A10b3E0349C6587Fca1e5d3c5ba418dBA2df807",
				"status": "replaced",
				"keccak256": "0xf7cfa02525887939ae1e5d46a084477acd05686f830672db155acf57bddffe43",
				"replaced_in": "v0.7.30"
			},
			"Issuer": {
				"address": "0x6063B1C1c55F075AD7602d602c04844668C875f1",
				"status": "current",
				"keccak256": "0x19555545dccc48ecbcdd8b18d95ed6f5a17d7bd810b0782e16015d921daab79a"
			}
		}
	},
	"v0.7.30": {
		"tag": "v0.7.30",
		"fulltag": "v0.7.30",
		"release": "peri-finance",
		"network": "polygon",
		"date": "2024-04-23T13:40:37+09:00",
		"commit": "1b3839401a512cc4e3c6a4f3fc4da50e1cd1c057",
		"contracts": {
			"Liquidations": {
				"address": "0x741aAb879CBeA6beA8F167Db59317b6A9Da38940",
				"status": "current",
				"keccak256": "0x50abe6bdeda177e0921004e180e628a891be16967f733eb372c11f603030c0a3"
=======
			"ExternalTokenStakeManager": {
				"address": "0xA52d8C53c28C11Ad4217B96d6AED38C1B148508B",
				"status": "current",
				"keccak256": "0x9f15169d813dfc0363d2ca823b07f0d50ab53986dd3285e35182a56e6adf12d4"
>>>>>>> 6fd10daa
			}
		}
	}
}<|MERGE_RESOLUTION|>--- conflicted
+++ resolved
@@ -632,11 +632,7 @@
 				"address": "0x87770850a891361742D80789941CF347564e68b7",
 				"status": "replaced",
 				"keccak256": "0xd4b246fbc1d16aa2e193fc488717bd421cac333bb76c839d5786d2801a61ca7a",
-<<<<<<< HEAD
-				"replaced_in": "v0.7.24"
-=======
 				"replaced_in": "v0.6.17"
->>>>>>> 6fd10daa
 			}
 		}
 	},
@@ -1010,21 +1006,31 @@
 			}
 		}
 	},
-<<<<<<< HEAD
+	"v0.6.17": {
+		"tag": "v0.6.17",
+		"fulltag": "v0.6.17",
+		"release": "peri-finance",
+		"network": "polygon",
+		"date": "2023-12-07T23:58:08+09:00",
+		"commit": "fa9149001cd6264b7925fd34adf01ef14d406a44",
+		"contracts": {
+			"ExternalTokenStakeManager": {
+				"address": "0xA52d8C53c28C11Ad4217B96d6AED38C1B148508B",
+				"status": "replaced",
+				"keccak256": "0x9f15169d813dfc0363d2ca823b07f0d50ab53986dd3285e35182a56e6adf12d4",
+				"replaced_in": "v0.7.24"
+			}
+		}
+	},
 	"v0.7.24": {
 		"tag": "v0.7.24",
 		"fulltag": "v0.7.24",
-=======
-	"v0.6.17": {
-		"tag": "v0.6.17",
-		"fulltag": "v0.6.17",
->>>>>>> 6fd10daa
+
 		"release": "peri-finance",
 		"network": "polygon",
 		"date": "2023-12-07T23:58:08+09:00",
 		"commit": "fa9149001cd6264b7925fd34adf01ef14d406a44",
 		"contracts": {
-<<<<<<< HEAD
 			"SystemSettings": {
 				"address": "0x4028e5b49fE716113ab7e2483c4367A55BB84Afa",
 				"status": "current",
@@ -1483,12 +1489,6 @@
 				"address": "0x741aAb879CBeA6beA8F167Db59317b6A9Da38940",
 				"status": "current",
 				"keccak256": "0x50abe6bdeda177e0921004e180e628a891be16967f733eb372c11f603030c0a3"
-=======
-			"ExternalTokenStakeManager": {
-				"address": "0xA52d8C53c28C11Ad4217B96d6AED38C1B148508B",
-				"status": "current",
-				"keccak256": "0x9f15169d813dfc0363d2ca823b07f0d50ab53986dd3285e35182a56e6adf12d4"
->>>>>>> 6fd10daa
 			}
 		}
 	}
